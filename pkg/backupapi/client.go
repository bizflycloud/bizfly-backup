package backupapi

import (
	"bytes"
	"crypto/sha256"
	"encoding/hex"
	"encoding/json"
	"errors"
	"fmt"
	"io"
	"io/ioutil"
	"net"
	"net/http"
	"net/url"
	"strings"
	"sync"
	"time"

	"github.com/cenkalti/backoff"
	"go.uber.org/zap"
)

const (
	defaultServerURLString = "http://public.vbs.vccloud.vn/v1"
	userAgent              = "bizfly-backup-client"
	latestVersionPath      = "/dashboard/download-urls"
)

// Client is the client for interacting with BackupService API server.
type Client struct {
	client    *http.Client
	ServerURL *url.URL
	Id        string
	accessKey string
	secretKey string

	userAgent string

	logger *zap.Logger
<<<<<<< HEAD
=======

	mu sync.Mutex
>>>>>>> 0938472c
}

// NewClient creates a Client with given options.
func NewClient(opts ...ClientOption) (*Client, error) {
	serverUrl, _ := url.Parse(defaultServerURLString)
	c := &Client{
		client: &http.Client{
			Transport: &http.Transport{
				DialContext: (&net.Dialer{
					Timeout:   30 * time.Second,
					KeepAlive: 30 * time.Second,
				}).DialContext,
				TLSHandshakeTimeout:   10 * time.Second,
				ResponseHeaderTimeout: 2 * time.Minute,
				ExpectContinueTimeout: 1 * time.Second,
			},
			Timeout: 2 * time.Minute,
		},
		ServerURL: serverUrl,
		userAgent: userAgent,
	}

	for _, opt := range opts {
		if err := opt(c); err != nil {
			return nil, err
		}
	}

	if c.logger == nil {
		l, err := WriteLog()
		if err != nil {
			return nil, err
		}
		c.logger = l
	}

	return c, nil
}

// ClientOption provides mechanism to configure Client.
type ClientOption func(c *Client) error

// WithHTTPClient sets the underlying HTTP client for Client.
func WithHTTPClient(client *http.Client) func(*Client) error {
	return func(c *Client) error {
		if client == nil {
			return errors.New("nil HTTP client")
		}
		c.client = client
		return nil
	}
}

// WithServerURL sets the server url for Client.
func WithServerURL(serverURL string) ClientOption {
	return func(c *Client) error {
		su, err := url.Parse(serverURL)
		if err != nil {
			return err
		}
		c.ServerURL = su
		return nil
	}
}

// WithAccessKey sets the access key for Client.
func WithID(id string) ClientOption {
	return func(c *Client) error {
		c.Id = id
		return nil
	}
}

// WithAccessKey sets the access key for Client.
func WithAccessKey(accessKey string) ClientOption {
	return func(c *Client) error {
		c.accessKey = accessKey
		return nil
	}
}

// WithSecretKey sets the secret key for Client.
func WithSecretKey(secretKey string) ClientOption {
	return func(c *Client) error {
		c.secretKey = secretKey
		return nil
	}
}

// NewRequest create new http request
func (c *Client) NewRequest(method, relPath string, body interface{}) (*http.Request, error) {
	buf := new(bytes.Buffer)
	if body != nil {
		if err := json.NewEncoder(buf).Encode(body); err != nil {
			return nil, err
		}
	}

	reqURl, err := c.urlStringFromRelPath(relPath)
	if err != nil {
		return nil, err
	}
	req, err := http.NewRequest(method, reqURl, buf)
	if err != nil {
		return nil, err
	}

	return req, nil
}

// Do makes an http request.
func (c *Client) Do(req *http.Request) (*http.Response, error) {
	var err error
	var resp *http.Response

	bo := backoff.NewExponentialBackOff()
	bo.MaxInterval = 3 * time.Minute

	body, err := ioutil.ReadAll(req.Body)
	if err != nil {
		return nil, err
	}

	for {
		req.Body = ioutil.NopCloser(bytes.NewBuffer(body))
		resp, err = c.do(c.client, req, "application/json")
		if err == nil {
			if resp.StatusCode < 400 || resp.StatusCode == 404 {
				return resp, nil
			}
			c.logger.Error("Request StatusCode ", zap.Int("StatusCode", resp.StatusCode))
		} else {
			c.logger.Error("Request error ", zap.Error(err))
		}
		c.logger.Debug("BackOff retry")
		d := bo.NextBackOff()
		if d == backoff.Stop {
			c.logger.Debug("Retry time out")
			break
		}
		c.logger.Sugar().Info("Retry in ", d)
		time.Sleep(d)
	}

	if err != nil {
		return nil, err
	}

	if resp.StatusCode >= 400 {
		var b bytes.Buffer
		_, _ = io.Copy(&b, resp.Body)
		c.logger.Error("Request error ", zap.Int("StatusCode", resp.StatusCode), zap.String("Body Response", b.String()))
		return nil, fmt.Errorf(fmt.Sprintf("StatusCode %d Body response %s", resp.StatusCode, b.String()))
	}

	return resp, nil
}

func (c *Client) do(httpClient *http.Client, req *http.Request, contentType string) (*http.Response, error) {
	req.Header.Del("Date")
	req.Header.Del("Authorization")
	req.Header.Del("Content-Type")
	req.Header.Add("User-Agent", c.userAgent)
	now := time.Now().UTC().Format(http.TimeFormat)
	req.Header.Add("Date", now)
	req.Header.Add("Authorization", c.authorizationHeaderValue(req.Method, now))
	req.Header.Add("Content-Type", contentType)
	return httpClient.Do(req)
}

func (c *Client) authorizationHeaderValue(method, now string) string {
	s := strings.Join([]string{method, c.accessKey, c.secretKey, now}, "")
	hash := sha256.Sum256([]byte(s))
	return "VBS " + strings.Join([]string{c.accessKey, hex.EncodeToString(hash[:])}, ":")
}

type Version struct {
	Ver     string            `json:"lastest_version"`
	Linux   map[string]string `json:"linux"`
	Macos   map[string]string `json:"macos"`
	Windows map[string]string `json:"windows"`
}

func (c *Client) LatestVersion() (*Version, error) {
	req, err := c.NewRequest(http.MethodGet, latestVersionPath, nil)
	if err != nil {
		return nil, err
	}
	resp, err := c.client.Do(req)
	if err != nil {
		return nil, err
	}
	defer resp.Body.Close()
	var v Version
	if err := json.NewDecoder(resp.Body).Decode(&v); err != nil {
		return nil, err
	}
	return &v, nil
}<|MERGE_RESOLUTION|>--- conflicted
+++ resolved
@@ -37,11 +37,8 @@
 	userAgent string
 
 	logger *zap.Logger
-<<<<<<< HEAD
-=======
 
 	mu sync.Mutex
->>>>>>> 0938472c
 }
 
 // NewClient creates a Client with given options.
