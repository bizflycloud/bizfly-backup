--- conflicted
+++ resolved
@@ -4,10 +4,7 @@
 	"bytes"
 	"context"
 	"crypto/md5"
-<<<<<<< HEAD
-=======
 	"crypto/sha256"
->>>>>>> 0938472c
 	"encoding/hex"
 	"encoding/json"
 	"errors"
@@ -27,13 +24,9 @@
 	"sync"
 	"time"
 
-<<<<<<< HEAD
-	"github.com/bizflycloud/bizfly-backup/pkg/progress"
-=======
 	"github.com/bizflycloud/bizfly-backup/pkg/cache"
 	"github.com/bizflycloud/bizfly-backup/pkg/progress"
 	"github.com/bizflycloud/bizfly-backup/pkg/support"
->>>>>>> 0938472c
 	"github.com/bizflycloud/bizfly-backup/pkg/volume"
 
 	"go.uber.org/zap"
@@ -140,7 +133,6 @@
 type ItemsResponse struct {
 	Items []Item `json:"items"`
 	Total int    `json:"total"`
-<<<<<<< HEAD
 }
 
 // ChunkRequest ...
@@ -190,57 +182,6 @@
 	Etag     string `json:"etag"`
 }
 
-=======
-}
-
-// ChunkRequest ...
-type ChunkRequest struct {
-	Length int    `json:"length"`
-	Offset int    `json:"offset"`
-	Etag   string `json:"etag"`
-}
-
-// ChunkResponse ...
-type ChunkResponse struct {
-	ID           string       `json:"id"`
-	Offset       int          `json:"offset"`
-	Length       int          `json:"length"`
-	Etag         string       `json:"etag"`
-	Uri          string       `json:"uri"`
-	DeletedAt    string       `json:"deleted_at"`
-	Deleted      bool         `json:"deleted"`
-	PresignedURL PresignedURL `json:"presigned_url"`
-}
-
-type ChunksResponse struct {
-	Chunks []ChunkResponse `json:"chunks"`
-	Total  uint64          `json:"total"`
-}
-
-// PresignedURL ...
-type PresignedURL struct {
-	Head string `json:"head"`
-	Put  string `json:"put"`
-}
-
-// InfoDownload ...
-type InfoDownload struct {
-	Get    string `json:"get"`
-	Offset int    `json:"offset"`
-}
-
-// FileDownloadResponse ...
-type FileDownloadResponse struct {
-	Info []InfoDownload `json:"info"`
-}
-
-// InfoPresignUrl ...
-type InfoPresignUrl struct {
-	ActionID string `json:"action_id"`
-	Etag     string `json:"etag"`
-}
-
->>>>>>> 0938472c
 // ItemInfoLatest ...
 type ItemInfoLatest struct {
 	ID          string      `json:"id"`
@@ -270,55 +211,6 @@
 	return fmt.Sprintf("/agent/recovery-points/%s/path", latestRecoveryPointID)
 }
 
-<<<<<<< HEAD
-func (c *Client) getChunksInItem(recoveryPointID string, itemID string, page int) (int, *ChunksResponse, error) {
-	reqURL, err := c.urlStringFromRelPath(c.saveChunkPath(recoveryPointID, itemID))
-	if err != nil {
-		c.logger.Error("err ", zap.Error(err))
-		return 0, nil, err
-	}
-
-	req, err := c.NewRequest(http.MethodGet, reqURL, nil)
-	if err != nil {
-		c.logger.Error("err ", zap.Error(err))
-		return 0, nil, err
-	}
-
-	itemsPerPage := 50
-	q := req.URL.Query()
-	q.Add("items_per_page", strconv.Itoa(itemsPerPage))
-	q.Add("page", strconv.Itoa(page))
-	req.URL.RawQuery = q.Encode()
-
-	resp, err := c.Do(req)
-	if err != nil {
-		c.logger.Error("err ", zap.Error(err))
-		return 0, nil, err
-	}
-
-	var b bytes.Buffer
-	_, err = io.Copy(&b, resp.Body)
-	if err != nil {
-		c.logger.Error("Err write to buf ", zap.Error(err))
-	} else {
-		c.logger.Debug("Body Response", zap.String("Body", b.String()), zap.String("Request", req.URL.String()), zap.Int("StatusCode", resp.StatusCode))
-	}
-
-	defer resp.Body.Close()
-	var chunkResp ChunksResponse
-	if err := json.NewDecoder(&b).Decode(&chunkResp); err != nil {
-		c.logger.Error("Err ", zap.Error(err), zap.String("Body Response", b.String()), zap.String("Request", req.URL.String()), zap.Int("StatusCode", resp.StatusCode))
-		return 0, nil, err
-	}
-
-	totalItem := chunkResp.Total
-	totalPage := int(math.Ceil(float64(totalItem) / float64(itemsPerPage)))
-
-	return totalPage, &chunkResp, nil
-}
-
-=======
->>>>>>> 0938472c
 func (c *Client) urlStringFromRelPath(relPath string) (string, error) {
 	if c.ServerURL.Path != "" && c.ServerURL.Path != "/" {
 		relPath = path.Join(c.ServerURL.Path, relPath)
@@ -377,10 +269,6 @@
 	return &file, nil
 }
 
-<<<<<<< HEAD
-func (c *Client) saveChunk(recoveryPointID string, itemID string, chunk *ChunkRequest) (*ChunkResponse, error) {
-	reqURL, err := c.urlStringFromRelPath(c.saveChunkPath(recoveryPointID, itemID))
-=======
 func (c *Client) GetItemLatest(latestRecoveryPointID string, filePath string) (*ItemInfoLatest, error) {
 	if len(latestRecoveryPointID) == 0 {
 		return &ItemInfoLatest{
@@ -391,62 +279,6 @@
 	}
 
 	reqURL, err := c.urlStringFromRelPath(c.getItemLatestPath(latestRecoveryPointID))
->>>>>>> 0938472c
-	if err != nil {
-		c.logger.Error("err ", zap.Error(err))
-		return nil, err
-	}
-
-<<<<<<< HEAD
-	req, err := c.NewRequest(http.MethodPost, reqURL, chunk)
-=======
-	req, err := c.NewRequest(http.MethodGet, reqURL, nil)
->>>>>>> 0938472c
-	if err != nil {
-		c.logger.Error("err ", zap.Error(err))
-		return nil, err
-	}
-<<<<<<< HEAD
-
-	resp, err := c.Do(req)
-	if err != nil {
-		c.logger.Error("Err ", zap.Error(err))
-		return nil, err
-	}
-
-	var b bytes.Buffer
-	_, err = io.Copy(&b, resp.Body)
-	if err != nil {
-		c.logger.Error("Err write to buf ", zap.Error(err))
-	} else {
-		c.logger.Debug("Body", zap.String("Body Response", b.String()), zap.String("Request", req.URL.String()), zap.Int("StatusCode", resp.StatusCode))
-	}
-
-	defer resp.Body.Close()
-	var chunkResp ChunkResponse
-	if err := json.NewDecoder(&b).Decode(&chunkResp); err != nil {
-		body, err := ioutil.ReadAll(resp.Body)
-		if err != nil {
-			c.logger.Error("Err write to buf ", zap.Error(err))
-		}
-		sb := string(body)
-		c.logger.Error("Err ", zap.Error(err), zap.String("Body Response", b.String()), zap.String("Body Request", sb), zap.String("Request", req.URL.String()), zap.Int("StatusCode", resp.StatusCode))
-		return nil, err
-	}
-
-	return &chunkResp, nil
-}
-
-func (c *Client) GetItemLatest(latestRecoveryPointID string, filePath string) (*ItemInfoLatest, error) {
-	if len(latestRecoveryPointID) == 0 {
-		return &ItemInfoLatest{
-			ID:         "",
-			ChangeTime: time.Time{},
-			ModifyTime: time.Time{},
-		}, nil
-	}
-
-	reqURL, err := c.urlStringFromRelPath(c.getItemLatestPath(latestRecoveryPointID))
 	if err != nil {
 		c.logger.Error("err ", zap.Error(err))
 		return nil, err
@@ -475,26 +307,6 @@
 		c.logger.Debug("Body Response", zap.String("Body", b.String()), zap.String("Request", req.URL.String()), zap.Int("StatusCode", resp.StatusCode))
 	}
 
-=======
-	q := req.URL.Query()
-	q.Add("path", filePath)
-	req.URL.RawQuery = q.Encode()
-
-	resp, err := c.Do(req)
-	if err != nil {
-		c.logger.Error("err ", zap.String("Request", req.URL.String()), zap.Error(err))
-		return nil, err
-	}
-
-	var b bytes.Buffer
-	_, err = io.Copy(&b, resp.Body)
-	if err != nil {
-		c.logger.Error("Err write to buf ", zap.Error(err))
-	} else {
-		c.logger.Debug("Body Response", zap.String("Body", b.String()), zap.String("Request", req.URL.String()), zap.Int("StatusCode", resp.StatusCode))
-	}
-
->>>>>>> 0938472c
 	var itemInfoLatest ItemInfoLatest
 	if err := json.NewDecoder(&b).Decode(&itemInfoLatest); err != nil {
 		c.logger.Error("Err ", zap.Error(err), zap.String("Body Response", b.String()), zap.String("Request", req.URL.String()), zap.Int("StatusCode", resp.StatusCode))
@@ -503,11 +315,7 @@
 	return &itemInfoLatest, nil
 }
 
-<<<<<<< HEAD
-func (c *Client) backupChunk(ctx context.Context, chunk ChunkInfo, itemInfo ItemInfo, recoveryPointID string, actionID string, volume volume.StorageVolume) (uint64, error) {
-=======
 func (c *Client) backupChunk(ctx context.Context, data []byte, chunk *cache.ChunkInfo, chunks *cache.Chunk, volume volume.StorageVolume) (uint64, error) {
->>>>>>> 0938472c
 	select {
 	case <-ctx.Done():
 		c.logger.Debug("context backupChunk done")
@@ -515,22 +323,6 @@
 	default:
 		var stat uint64
 
-<<<<<<< HEAD
-		hash := md5.Sum(chunk.Data)
-		key := hex.EncodeToString(hash[:])
-		chunkReq := ChunkRequest{
-			Length: int(chunk.Length),
-			Offset: int(chunk.Start),
-			Etag:   key,
-		}
-
-		_, err := c.saveChunk(recoveryPointID, itemInfo.Attributes.ID, &chunkReq)
-		if err != nil {
-			c.logger.Error("err ", zap.Error(err))
-			return stat, err
-		}
-
-=======
 		hash := md5.Sum(data)
 		key := hex.EncodeToString(hash[:])
 		chunk.Etag = key
@@ -541,7 +333,6 @@
 			chunks.Chunks[key] = 1
 		}
 		c.mu.Unlock()
->>>>>>> 0938472c
 		isExist, etag, err := c.HeadObject(volume, key)
 		if err != nil {
 			c.logger.Sugar().Errorf("backup chunk head object error: ", zap.Error(err))
@@ -551,11 +342,7 @@
 		if isExist {
 			integrity := strings.Contains(etag, key)
 			if !integrity {
-<<<<<<< HEAD
-				err := c.PutObject(volume, key, chunk.Data)
-=======
 				err := c.PutObject(volume, key, data)
->>>>>>> 0938472c
 				if err != nil {
 					c.logger.Error("err ", zap.Error(err))
 					return stat, err
@@ -565,11 +352,7 @@
 				c.logger.Info("exists ", zap.String("etag", etag), zap.String("key", key))
 			}
 		} else {
-<<<<<<< HEAD
-			err = c.PutObject(volume, key, chunk.Data)
-=======
 			err = c.PutObject(volume, key, data)
->>>>>>> 0938472c
 			if err != nil {
 				c.logger.Error("err ", zap.Error(err))
 				return stat, err
@@ -582,16 +365,10 @@
 
 }
 
-<<<<<<< HEAD
-func (c *Client) ChunkFileToBackup(ctx context.Context, pool *ants.Pool, itemInfo ItemInfo, recoveryPointID string, actionID string, volume volume.StorageVolume, p *progress.Progress) (uint64, error) {
-	ctx, cancel := context.WithCancel(ctx)
-	_ = cancel
-=======
 func (c *Client) ChunkFileToBackup(ctx context.Context, pool *ants.Pool, itemInfo *cache.Node, chunks *cache.Chunk,
 	volume volume.StorageVolume, p *progress.Progress) (uint64, error) {
 	ctx, cancel := context.WithCancel(ctx)
 	defer cancel()
->>>>>>> 0938472c
 	select {
 	case <-ctx.Done():
 		c.logger.Info("context done ChunkFileToBackup")
@@ -602,19 +379,11 @@
 		s := progress.Stat{}
 		var errBackupChunk error
 
-<<<<<<< HEAD
-		file, err := os.Open(itemInfo.Attributes.ItemName)
-		if err != nil {
-			if os.IsNotExist(err) {
-				c.logger.Sugar().Info("item not exist ", itemInfo.Attributes.ItemName)
-				s.ItemName = append(s.ItemName, itemInfo.Attributes.ItemName)
-=======
 		file, err := os.Open(itemInfo.AbsolutePath)
 		if err != nil {
 			if os.IsNotExist(err) {
 				//c.logger.Sugar().Info("item not exist ", itemInfo.Attributes.ItemName)
 				s.ItemName = append(s.ItemName, itemInfo.AbsolutePath)
->>>>>>> 0938472c
 				s.Errors = true
 				p.Report(s)
 				return 0, nil
@@ -626,11 +395,7 @@
 		chk := chunker.New(file, 0x3dea92648f6e83)
 		buf := make([]byte, ChunkUploadLowerBound)
 		var stat uint64
-<<<<<<< HEAD
-
-=======
 		hash := sha256.New()
->>>>>>> 0938472c
 		var wg sync.WaitGroup
 		for {
 			chunk, err := chk.Next(buf)
@@ -646,17 +411,6 @@
 			length := copy(temp, chunk.Data)
 			if uint(length) != chunk.Length {
 				return 0, errors.New("copy chunk data error")
-<<<<<<< HEAD
-			}
-			chunkToBackup := ChunkInfo{
-				Start:  chunk.Start,
-				Length: chunk.Length,
-				Cut:    chunk.Cut,
-				Data:   temp,
-			}
-			wg.Add(1)
-			_ = pool.Submit(c.backupChunkJob(ctx, &wg, &errBackupChunk, &stat, chunkToBackup, itemInfo, recoveryPointID, actionID, volume, p))
-=======
 			}
 			chunkToBackup := cache.ChunkInfo{
 				Start:  chunk.Start,
@@ -666,7 +420,6 @@
 			itemInfo.Content = append(itemInfo.Content, &chunkToBackup)
 			wg.Add(1)
 			_ = pool.Submit(c.backupChunkJob(ctx, &wg, &errBackupChunk, &stat, temp, &chunkToBackup, chunks, volume, p))
->>>>>>> 0938472c
 		}
 		wg.Wait()
 
@@ -674,10 +427,7 @@
 			c.logger.Error("err backup chunk ", zap.Error(err))
 			return 0, errBackupChunk
 		}
-<<<<<<< HEAD
-=======
 		itemInfo.Sha256Hash = hash.Sum(nil)
->>>>>>> 0938472c
 		s.Items = 1
 		p.Report(s)
 		return stat, nil
@@ -687,11 +437,7 @@
 type chunkJob func()
 
 func (c *Client) backupChunkJob(ctx context.Context, wg *sync.WaitGroup, chErr *error, size *uint64,
-<<<<<<< HEAD
-	chunk ChunkInfo, itemInfo ItemInfo, recoveryPointID string, actionID string, volume volume.StorageVolume, p *progress.Progress) chunkJob {
-=======
 	data []byte, chunk *cache.ChunkInfo, chunks *cache.Chunk, volume volume.StorageVolume, p *progress.Progress) chunkJob {
->>>>>>> 0938472c
 	return func() {
 		p.Start()
 		defer func() {
@@ -704,13 +450,8 @@
 		default:
 			s := progress.Stat{}
 			ctx, cancel := context.WithCancel(ctx)
-<<<<<<< HEAD
-			_ = cancel
-			saveSize, err := c.backupChunk(ctx, chunk, itemInfo, recoveryPointID, actionID, volume)
-=======
 			defer cancel()
 			saveSize, err := c.backupChunk(ctx, data, chunk, chunks, volume)
->>>>>>> 0938472c
 			if err != nil {
 				c.logger.Error("err ", zap.Error(err))
 				*chErr = err
@@ -727,111 +468,19 @@
 	}
 }
 
-<<<<<<< HEAD
-func (c *Client) UploadFile(ctx context.Context, pool *ants.Pool, recoveryPointID string, actionID string, latestRecoveryPointID string, itemInfo ItemInfo, volume volume.StorageVolume, p *progress.Progress) (uint64, error) {
-=======
 func (c *Client) UploadFile(ctx context.Context, pool *ants.Pool, lastInfo *cache.Node, itemInfo *cache.Node, chunks *cache.Chunk,
 	volume volume.StorageVolume, p *progress.Progress) (uint64, error) {
->>>>>>> 0938472c
 
 	select {
 	case <-ctx.Done():
 		c.logger.Debug("Context backup done")
 		return 0, errors.New("context backup done")
 	default:
-<<<<<<< HEAD
-		itemInfoLatest, err := c.GetItemLatest(latestRecoveryPointID, itemInfo.Attributes.ItemName)
-		if err != nil {
-			c.logger.Error("err ", zap.Error(err))
-			return 0, err
-		}
-=======
->>>>>>> 0938472c
 
 		s := progress.Stat{
 			Items:  1,
 			Errors: false,
 		}
-<<<<<<< HEAD
-		_, err = os.Stat(itemInfo.Attributes.ItemName)
-		if err != nil {
-			c.logger.Error("err ", zap.Error(err))
-			if os.IsNotExist(err) {
-				c.logger.Sugar().Info("item not exist ", itemInfo.Attributes.ItemName)
-				s.ItemName = append(s.ItemName, itemInfo.Attributes.ItemName)
-				s.Errors = true
-				p.Report(s)
-			}
-		} else {
-			// backup item with item change ctime
-			if !strings.EqualFold(timeToString(itemInfoLatest.ChangeTime), timeToString(itemInfo.Attributes.ChangeTime)) {
-				// backup item with item change mtime
-				if !strings.EqualFold(timeToString(itemInfoLatest.ModifyTime), timeToString(itemInfo.Attributes.ModifyTime)) {
-					c.logger.Info("backup item with item change mtime, ctime")
-					c.logger.Sugar().Info("Save file info ", itemInfo.Attributes.ItemName)
-					itemInfo.ChunkReference = false
-					_, err = c.SaveFileInfo(recoveryPointID, &itemInfo)
-					if err != nil {
-						c.logger.Error("c.SaveFileInfo ", zap.Error(err))
-						s.Errors = true
-						p.Report(s)
-						return 0, err
-					}
-					if itemInfo.ItemType == "FILE" {
-						c.logger.Sugar().Info("Continue chunk file to backup ", itemInfo.Attributes.ItemName)
-						storageSize, err := c.ChunkFileToBackup(ctx, pool, itemInfo, recoveryPointID, actionID, volume, p)
-						if err != nil {
-							c.logger.Error("c.ChunkFileToBackup ", zap.Error(err))
-							s.Errors = true
-							p.Report(s)
-							return 0, err
-						}
-						return storageSize, nil
-					}
-					p.Report(s)
-					return 0, nil
-				} else {
-					// save info va reference chunk neu la file
-					c.logger.Info("backup item with item change ctime and mtime not change")
-					c.logger.Sugar().Info("Save file info ", itemInfo.Attributes.ItemName)
-					itemInfo.ParentItemID = itemInfoLatest.ID
-					_, err = c.SaveFileInfo(recoveryPointID, &itemInfo)
-					if err != nil {
-						c.logger.Error("err ", zap.Error(err))
-						s.Errors = true
-						p.Report(s)
-						return 0, err
-					}
-					s.Bytes = uint64(itemInfo.Attributes.Size)
-					p.Report(s)
-					return 0, nil
-				}
-
-			} else {
-				c.logger.Info("backup item with item no change time")
-				c.logger.Sugar().Info("Save file info ", itemInfo.Attributes.ItemName)
-				_, err = c.SaveFileInfo(recoveryPointID, &ItemInfo{
-					ItemType:       itemInfo.ItemType,
-					ParentItemID:   itemInfoLatest.ID,
-					ChunkReference: itemInfo.ChunkReference,
-				})
-
-				if err != nil {
-					c.logger.Error("err ", zap.Error(err))
-					s.Errors = true
-					p.Report(s)
-					return 0, err
-				}
-				s.Bytes = uint64(itemInfo.Attributes.Size)
-			}
-		}
-		p.Report(s)
-		return 0, nil
-	}
-}
-
-func (c *Client) RestoreDirectory(recoveryPointID string, destDir string, volume volume.StorageVolume, restoreKey *AuthRestore) error {
-=======
 
 		// backup item with item change mtime
 		if lastInfo == nil || !strings.EqualFold(timeToString(lastInfo.ModTime), timeToString(itemInfo.ModTime)) {
@@ -867,81 +516,12 @@
 }
 
 func (c *Client) RestoreDirectory(index cache.Index, destDir string, volume volume.StorageVolume, restoreKey *AuthRestore) error {
->>>>>>> 0938472c
 	numGoroutine := int(float64(runtime.NumCPU()) * 0.2)
 	if numGoroutine <= 1 {
 		numGoroutine = 2
 	}
 	sem := semaphore.NewWeighted(int64(numGoroutine))
 	ctx, cancel := context.WithCancel(context.Background())
-<<<<<<< HEAD
-	_ = cancel
-	group, ctx := errgroup.WithContext(ctx)
-	totalPage, _, err := c.GetListItemPath(recoveryPointID, 1)
-	if err != nil {
-		c.logger.Error("err ", zap.Error(err))
-		return err
-	}
-
-	for page := 1; page <= totalPage; page++ {
-		p := page
-		_, rp, err := c.GetListItemPath(recoveryPointID, p)
-		if err != nil {
-			c.logger.Error("err ", zap.Error(err))
-			return err
-		}
-		for _, item := range rp.Items {
-			item := item
-			err := sem.Acquire(ctx, 1)
-			if err != nil {
-				c.logger.Error("err ", zap.Error(err))
-				continue
-			}
-			group.Go(func() error {
-				defer sem.Release(1)
-				err := c.RestoreItem(ctx, recoveryPointID, destDir, item, volume, restoreKey)
-				if err != nil {
-					c.logger.Error("Restore file error ", zap.Error(err), zap.String("item name", item.ItemName))
-					return err
-				}
-				return nil
-			})
-		}
-	}
-	if err := group.Wait(); err != nil {
-		c.logger.Error("Has a goroutine error ", zap.Error(err))
-		cancel()
-		return err
-	}
-	return nil
-}
-
-func (c *Client) RestoreItem(ctx context.Context, recoveryPointID string, destDir string, item Item, volume volume.StorageVolume, restoreKey *AuthRestore) error {
-	select {
-	case <-ctx.Done():
-		return errors.New("context restore item done")
-	default:
-		pathItem := filepath.Join(destDir, item.RealName)
-		switch item.ItemType {
-		case "SYMLINK":
-			err := c.restoreSymlink(pathItem, item)
-			if err != nil {
-				c.logger.Error("Error restore symlink ", zap.Error(err))
-				return err
-			}
-		case "DIRECTORY":
-			err := c.restoreDirectory(pathItem, item)
-			if err != nil {
-				c.logger.Error("Error restore directory ", zap.Error(err))
-				return err
-			}
-		case "FILE":
-			err := c.restoreFile(recoveryPointID, pathItem, item, volume, restoreKey)
-			if err != nil {
-				c.logger.Error("Error restore file ", zap.Error(err))
-				return err
-			}
-=======
 	defer cancel()
 	group, ctx := errgroup.WithContext(ctx)
 
@@ -1001,26 +581,17 @@
 				c.logger.Error("Error restore file ", zap.Error(err))
 				return err
 			}
->>>>>>> 0938472c
 		}
 		return nil
 	}
 }
 
-<<<<<<< HEAD
-func (c *Client) restoreSymlink(target string, item Item) error {
-=======
 func (c *Client) restoreSymlink(target string, item cache.Node) error {
->>>>>>> 0938472c
 	fi, err := os.Stat(target)
 	if err != nil {
 		if os.IsNotExist(err) {
 			c.logger.Sugar().Info("symlink not exist, create ", target)
-<<<<<<< HEAD
-			err := c.createSymlink(item.SymlinkPath, target, item.AccessMode, int(item.UID), int(item.GID))
-=======
 			err := c.createSymlink(item.LinkTarget, target, item.Mode, int(item.UID), int(item.GID))
->>>>>>> 0938472c
 			if err != nil {
 				c.logger.Error("err ", zap.Error(err))
 				return err
@@ -1031,44 +602,25 @@
 			return err
 		}
 	}
-<<<<<<< HEAD
-	_, ctimeLocal, _, _, _ := ItemLocal(fi)
-	if !strings.EqualFold(timeToString(ctimeLocal), timeToString(item.ChangeTime)) {
-		c.logger.Sugar().Info("symlink change ctime. update mode, uid, gid ", item.RealName)
-		err = os.Chmod(target, item.AccessMode)
-=======
 	_, ctimeLocal, _, _, _, _ := support.ItemLocal(fi)
 	if !strings.EqualFold(timeToString(ctimeLocal), timeToString(item.ChangeTime)) {
 		c.logger.Sugar().Info("symlink change ctime. update mode, uid, gid ", item.Name)
 		err = os.Chmod(target, item.Mode)
->>>>>>> 0938472c
 		if err != nil {
 			c.logger.Error("err ", zap.Error(err))
 			return err
 		}
-<<<<<<< HEAD
-		_ = SetChownItem(target, int(item.UID), int(item.GID))
-=======
 		_ = support.SetChownItem(target, int(item.UID), int(item.GID))
->>>>>>> 0938472c
 	}
 	return nil
 }
 
-<<<<<<< HEAD
-func (c *Client) restoreDirectory(target string, item Item) error {
-=======
 func (c *Client) restoreDirectory(target string, item cache.Node) error {
->>>>>>> 0938472c
 	fi, err := os.Stat(target)
 	if err != nil {
 		if os.IsNotExist(err) {
 			c.logger.Sugar().Info("directory not exist, create ", target)
-<<<<<<< HEAD
-			err := c.createDir(target, item.AccessMode, int(item.UID), int(item.GID), item.AccessTime, item.ModifyTime)
-=======
 			err := c.createDir(target, os.ModeDir|item.Mode, int(item.UID), int(item.GID), item.AccessTime, item.ModTime)
->>>>>>> 0938472c
 			if err != nil {
 				c.logger.Error("err ", zap.Error(err))
 				return err
@@ -1079,47 +631,31 @@
 			return err
 		}
 	}
-<<<<<<< HEAD
-	_, ctimeLocal, _, _, _ := ItemLocal(fi)
-	if !strings.EqualFold(timeToString(ctimeLocal), timeToString(item.ChangeTime)) {
-		c.logger.Sugar().Info("dir change ctime. update mode, uid, gid ", item.RealName)
-		err = os.Chmod(target, item.AccessMode)
-=======
 	_, ctimeLocal, _, _, _, _ := support.ItemLocal(fi)
 	if !strings.EqualFold(timeToString(ctimeLocal), timeToString(item.ChangeTime)) {
 		c.logger.Sugar().Info("dir change ctime. update mode, uid, gid ", item.Name)
 		err = os.Chmod(target, os.ModeDir|item.Mode)
->>>>>>> 0938472c
 		if err != nil {
 			c.logger.Error("err ", zap.Error(err))
 			return err
 		}
-<<<<<<< HEAD
-		_ = SetChownItem(target, int(item.UID), int(item.GID))
-=======
 		_ = support.SetChownItem(target, int(item.UID), int(item.GID))
->>>>>>> 0938472c
 	}
 	return nil
 }
 
-<<<<<<< HEAD
-func (c *Client) restoreFile(recoveryPointID string, target string, item Item, volume volume.StorageVolume, restoreKey *AuthRestore) error {
-=======
 func (c *Client) restoreFile(target string, item cache.Node, volume volume.StorageVolume, restoreKey *AuthRestore) error {
->>>>>>> 0938472c
 	fi, err := os.Stat(target)
 	if err != nil {
 		if os.IsNotExist(err) {
 			c.logger.Sugar().Info("file not exist. create ", target)
-<<<<<<< HEAD
-			file, err := c.createFile(target, item.AccessMode, int(item.UID), int(item.GID))
-			if err != nil {
-				c.logger.Error("err ", zap.Error(err))
-				return err
-			}
-
-			err = c.downloadFile(file, recoveryPointID, item, volume, restoreKey)
+			file, err := c.createFile(target, item.Mode, int(item.UID), int(item.GID))
+			if err != nil {
+				c.logger.Error("err ", zap.Error(err))
+				return err
+			}
+
+			err = c.downloadFile(file, item, volume, restoreKey)
 			if err != nil {
 				c.logger.Error("downloadFile error ", zap.Error(err))
 				return err
@@ -1131,22 +667,22 @@
 		}
 	}
 	c.logger.Sugar().Info("file exist ", target)
-	_, ctimeLocal, mtimeLocal, _, _ := ItemLocal(fi)
+	_, ctimeLocal, mtimeLocal, _, _, _ := support.ItemLocal(fi)
 	if !strings.EqualFold(timeToString(ctimeLocal), timeToString(item.ChangeTime)) {
-		if !strings.EqualFold(timeToString(mtimeLocal), timeToString(item.ModifyTime)) {
+		if !strings.EqualFold(timeToString(mtimeLocal), timeToString(item.ModTime)) {
 			c.logger.Sugar().Info("file change mtime, ctime ", target)
 			if err = os.Remove(target); err != nil {
 				c.logger.Error("err ", zap.Error(err))
 				return err
 			}
 
-			file, err := c.createFile(target, item.AccessMode, int(item.UID), int(item.GID))
-			if err != nil {
-				c.logger.Error("err ", zap.Error(err))
-				return err
-			}
-
-			err = c.downloadFile(file, recoveryPointID, item, volume, restoreKey)
+			file, err := c.createFile(target, item.Mode, int(item.UID), int(item.GID))
+			if err != nil {
+				c.logger.Error("err ", zap.Error(err))
+				return err
+			}
+
+			err = c.downloadFile(file, item, volume, restoreKey)
 			if err != nil {
 				c.logger.Error("downloadFile error ", zap.Error(err))
 				return err
@@ -1154,13 +690,13 @@
 			return nil
 		} else {
 			c.logger.Sugar().Info("file change ctime. update mode, uid, gid ", target)
-			err = os.Chmod(target, item.AccessMode)
-			if err != nil {
-				c.logger.Error("err ", zap.Error(err))
-				return err
-			}
-			_ = SetChownItem(target, int(item.UID), int(item.GID))
-			err = os.Chtimes(target, item.AccessTime, item.ModifyTime)
+			err = os.Chmod(target, item.Mode)
+			if err != nil {
+				c.logger.Error("err ", zap.Error(err))
+				return err
+			}
+			_ = support.SetChownItem(target, int(item.UID), int(item.GID))
+			err = os.Chtimes(target, item.AccessTime, item.ModTime)
 			if err != nil {
 				c.logger.Error("err ", zap.Error(err))
 				return err
@@ -1173,54 +709,31 @@
 	return nil
 }
 
-func (c *Client) downloadFile(file *os.File, recoveryPointID string, item Item, volume volume.StorageVolume, restoreKey *AuthRestore) error {
-	totalPage, infos, err := c.getChunksInItem(recoveryPointID, item.ID, 1)
-	if err != nil {
-		c.logger.Error("err ", zap.Error(err))
-		return err
-	}
-	if len(infos.Chunks) == 0 {
-		return nil
-	}
-
-	for page := 1; page <= totalPage; page++ {
-		_, infos, err := c.getChunksInItem(recoveryPointID, item.ID, page)
+func (c *Client) downloadFile(file *os.File, item cache.Node, volume volume.StorageVolume, restoreKey *AuthRestore) error {
+
+	for _, info := range item.Content {
+		offset := info.Start
+		key := info.Etag
+
+		data, err := c.GetObject(volume, key, restoreKey)
 		if err != nil {
 			c.logger.Error("err ", zap.Error(err))
 			return err
 		}
-		for _, info := range infos.Chunks {
-			offset, err := strconv.ParseInt(strconv.Itoa(info.Offset), 10, 64)
-=======
-			file, err := c.createFile(target, item.Mode, int(item.UID), int(item.GID))
->>>>>>> 0938472c
-			if err != nil {
-				c.logger.Error("err ", zap.Error(err))
-				return err
-			}
-<<<<<<< HEAD
-			key := info.Etag
-
-			data, err := c.GetObject(volume, key, restoreKey)
-			if err != nil {
-				c.logger.Error("err ", zap.Error(err))
-				return err
-			}
-			_, errWriteFile := file.WriteAt(data, offset)
-			if errWriteFile != nil {
-				c.logger.Error("err write file ", zap.Error(errWriteFile))
-				return errWriteFile
-			}
-		}
-	}
-
-	err = os.Chmod(file.Name(), item.AccessMode)
+		_, errWriteFile := file.WriteAt(data, int64(offset))
+		if errWriteFile != nil {
+			c.logger.Error("err write file ", zap.Error(errWriteFile))
+			return errWriteFile
+		}
+	}
+
+	err := os.Chmod(file.Name(), item.Mode)
 	if err != nil {
 		c.logger.Error("err ", zap.Error(err))
 		return err
 	}
-	_ = SetChownItem(file.Name(), int(item.UID), int(item.GID))
-	err = os.Chtimes(file.Name(), item.AccessTime, item.ModifyTime)
+	_ = support.SetChownItem(file.Name(), int(item.UID), int(item.GID))
+	err = os.Chtimes(file.Name(), item.AccessTime, item.ModTime)
 	if err != nil {
 		c.logger.Error("err ", zap.Error(err))
 		return err
@@ -1292,7 +805,7 @@
 	if err != nil {
 		c.logger.Error("err ", zap.Error(err))
 	}
-	_ = SetChownItem(path, uid, gid)
+	_ = support.SetChownItem(path, uid, gid)
 	return nil
 }
 
@@ -1309,7 +822,7 @@
 		return err
 	}
 
-	_ = SetChownItem(path, uid, gid)
+	_ = support.SetChownItem(path, uid, gid)
 	err = os.Chtimes(path, atime, mtime)
 	if err != nil {
 		c.logger.Error("err ", zap.Error(err))
@@ -1341,210 +854,7 @@
 		return nil, err
 	}
 
-	_ = SetChownItem(path, uid, gid)
-=======
-
-			err = c.downloadFile(file, item, volume, restoreKey)
-			if err != nil {
-				c.logger.Error("downloadFile error ", zap.Error(err))
-				return err
-			}
-			return nil
-		} else {
-			c.logger.Error("err ", zap.Error(err))
-			return err
-		}
-	}
-	c.logger.Sugar().Info("file exist ", target)
-	_, ctimeLocal, mtimeLocal, _, _, _ := support.ItemLocal(fi)
-	if !strings.EqualFold(timeToString(ctimeLocal), timeToString(item.ChangeTime)) {
-		if !strings.EqualFold(timeToString(mtimeLocal), timeToString(item.ModTime)) {
-			c.logger.Sugar().Info("file change mtime, ctime ", target)
-			if err = os.Remove(target); err != nil {
-				c.logger.Error("err ", zap.Error(err))
-				return err
-			}
-
-			file, err := c.createFile(target, item.Mode, int(item.UID), int(item.GID))
-			if err != nil {
-				c.logger.Error("err ", zap.Error(err))
-				return err
-			}
-
-			err = c.downloadFile(file, item, volume, restoreKey)
-			if err != nil {
-				c.logger.Error("downloadFile error ", zap.Error(err))
-				return err
-			}
-			return nil
-		} else {
-			c.logger.Sugar().Info("file change ctime. update mode, uid, gid ", target)
-			err = os.Chmod(target, item.Mode)
-			if err != nil {
-				c.logger.Error("err ", zap.Error(err))
-				return err
-			}
-			_ = support.SetChownItem(target, int(item.UID), int(item.GID))
-			err = os.Chtimes(target, item.AccessTime, item.ModTime)
-			if err != nil {
-				c.logger.Error("err ", zap.Error(err))
-				return err
-			}
-		}
-	} else {
-		c.logger.Sugar().Info("file not change. not restore", target)
-	}
-
-	return nil
-}
-
-func (c *Client) downloadFile(file *os.File, item cache.Node, volume volume.StorageVolume, restoreKey *AuthRestore) error {
-
-	for _, info := range item.Content {
-		offset := info.Start
-		key := info.Etag
-
-		data, err := c.GetObject(volume, key, restoreKey)
-		if err != nil {
-			c.logger.Error("err ", zap.Error(err))
-			return err
-		}
-		_, errWriteFile := file.WriteAt(data, int64(offset))
-		if errWriteFile != nil {
-			c.logger.Error("err write file ", zap.Error(errWriteFile))
-			return errWriteFile
-		}
-	}
-
-	err := os.Chmod(file.Name(), item.Mode)
-	if err != nil {
-		c.logger.Error("err ", zap.Error(err))
-		return err
-	}
-	_ = support.SetChownItem(file.Name(), int(item.UID), int(item.GID))
-	err = os.Chtimes(file.Name(), item.AccessTime, item.ModTime)
-	if err != nil {
-		c.logger.Error("err ", zap.Error(err))
-		return err
-	}
-	return nil
-}
-
-func (c *Client) GetListItemPath(recoveryPointID string, page int) (int, *ItemsResponse, error) {
-	reqURL, err := c.urlStringFromRelPath(c.getListItemPath(recoveryPointID))
-	if err != nil {
-		c.logger.Error("err ", zap.Error(err))
-		return 0, nil, err
-	}
-
-	req, err := c.NewRequest(http.MethodGet, reqURL, nil)
-	if err != nil {
-		c.logger.Error("err ", zap.Error(err))
-		return 0, nil, err
-	}
-
-	itemsPerPage := 50
-	q := req.URL.Query()
-	q.Add("items_per_page", strconv.Itoa(itemsPerPage))
-	q.Add("page", strconv.Itoa(page))
-	req.URL.RawQuery = q.Encode()
-
-	resp, err := c.Do(req)
-	if err != nil {
-		c.logger.Error("err ", zap.Error(err))
-		return 0, nil, err
-	}
-
-	var b bytes.Buffer
-	_, err = io.Copy(&b, resp.Body)
-	if err != nil {
-		c.logger.Error("Err write to buf ", zap.Error(err))
-	} else {
-		c.logger.Debug("Body Response", zap.String("Body", b.String()), zap.String("Request", req.URL.String()), zap.Int("StatusCode", resp.StatusCode))
-	}
-
-	var items ItemsResponse
-	if err := json.NewDecoder(&b).Decode(&items); err != nil {
-		c.logger.Error("Err ", zap.Error(err))
-		c.logger.Error("Body ", zap.String("Body", b.String()))
-		return 0, nil, err
-	}
-
-	totalItem := items.Total
-	totalPage := int(math.Ceil(float64(totalItem) / float64(itemsPerPage)))
-
-	return totalPage, &items, nil
-}
-
-func (c *Client) createSymlink(symlinkPath string, path string, mode fs.FileMode, uid int, gid int) error {
-	dirName := filepath.Dir(path)
-	if _, err := os.Stat(dirName); os.IsNotExist(err) {
-		if err := os.MkdirAll(dirName, os.ModePerm); err != nil {
-			c.logger.Error("err ", zap.Error(err))
-			return err
-		}
-	}
-
-	err := os.Symlink(symlinkPath, path)
-	if err != nil {
-		c.logger.Error("err ", zap.Error(err))
-	}
-
-	err = os.Chmod(path, mode)
-	if err != nil {
-		c.logger.Error("err ", zap.Error(err))
-	}
 	_ = support.SetChownItem(path, uid, gid)
-	return nil
-}
-
-func (c *Client) createDir(path string, mode fs.FileMode, uid int, gid int, atime time.Time, mtime time.Time) error {
-	err := os.MkdirAll(path, os.ModePerm)
-	if err != nil {
-		c.logger.Error("err ", zap.Error(err))
-		return err
-	}
-
-	err = os.Chmod(path, mode)
-	if err != nil {
-		c.logger.Error("err ", zap.Error(err))
-		return err
-	}
-
-	_ = support.SetChownItem(path, uid, gid)
-	err = os.Chtimes(path, atime, mtime)
-	if err != nil {
-		c.logger.Error("err ", zap.Error(err))
-		return err
-	}
-
-	return nil
-}
-
-func (c *Client) createFile(path string, mode fs.FileMode, uid int, gid int) (*os.File, error) {
-	dirName := filepath.Dir(path)
-	if _, err := os.Stat(dirName); os.IsNotExist(err) {
-		c.logger.Sugar().Info("file not exist ", dirName)
-		if err := os.MkdirAll(dirName, 0700); err != nil {
-			c.logger.Error("err ", zap.Error(err))
-			return nil, err
-		}
-	}
-	var file *os.File
-	file, err := os.Create(path)
-	if err != nil {
-		c.logger.Error("err ", zap.Error(err))
-		return nil, err
-	}
-
-	err = os.Chmod(path, mode)
-	if err != nil {
-		c.logger.Error("err ", zap.Error(err))
-		return nil, err
-	}
-
-	_ = support.SetChownItem(path, uid, gid)
->>>>>>> 0938472c
 	return file, nil
 }
 
