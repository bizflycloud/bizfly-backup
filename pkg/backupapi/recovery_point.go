--- conflicted
+++ resolved
@@ -71,10 +71,7 @@
 	Status            string `json:"status"`
 	CreatedAt         string `json:"created_at"`
 	UpdatedAt         string `json:"updated_at"`
-<<<<<<< HEAD
-=======
 	IndexHash         string `json:"index_hash"`
->>>>>>> 0938472c
 }
 
 func (c *Client) recoveryPointPath(backupDirectoryID string) string {
@@ -85,13 +82,10 @@
 	return fmt.Sprintf("/agent/recovery-points/%s", recoveryPointID)
 }
 
-<<<<<<< HEAD
-=======
 func (c *Client) recoveryPointItemPath(backupDirectoryID string, recoveryPointID string) string {
 	return fmt.Sprintf("/agent/backup-directories/%s/recovery-points/%s", backupDirectoryID, recoveryPointID)
 }
 
->>>>>>> 0938472c
 func (c *Client) recoveryPointActionPath(recoveryPointID string) string {
 	return fmt.Sprintf("/agent/recovery-points/%s/action", recoveryPointID)
 }
@@ -102,7 +96,6 @@
 
 func (c *Client) getListItemPath(recoveryPointID string) string {
 	return fmt.Sprintf("/agent/recovery-points/%s/items", recoveryPointID)
-<<<<<<< HEAD
 }
 
 func (c *Client) infoFile(recoveryPointID string, itemID string) string {
@@ -113,17 +106,6 @@
 	return fmt.Sprintf("/agent/backup-directories/%s/latest-recovery-points", backupDirectoryID)
 }
 
-=======
-}
-
-func (c *Client) infoFile(recoveryPointID string, itemID string) string {
-	return fmt.Sprintf("/agent/auth/%s/file/%s", recoveryPointID, itemID)
-}
-
-func (c *Client) latestRecoveryPointID(backupDirectoryID string) string {
-	return fmt.Sprintf("/agent/backup-directories/%s/latest-recovery-points", backupDirectoryID)
-}
-
 func (c *Client) GetRecoveryPointInfo(recoveryPointID string) (*RecoveryPointResponse, error) {
 	req, err := c.NewRequest(http.MethodGet, c.recoveryPointInfo(recoveryPointID), nil)
 	if err != nil {
@@ -148,7 +130,6 @@
 	return &lrp, nil
 }
 
->>>>>>> 0938472c
 func (c *Client) GetLatestRecoveryPointID(backupDirectoryID string) (*RecoveryPointResponse, error) {
 	req, err := c.NewRequest(http.MethodGet, c.latestRecoveryPointID(backupDirectoryID), nil)
 	if err != nil {
