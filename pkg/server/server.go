package server

import (
	"context"
	"crypto/sha256"
	"encoding/csv"
	"encoding/hex"
	"encoding/json"
	"errors"
	"fmt"
	"io"
	"io/ioutil"
	"math"
	"net"
	"net/http"
	"os"
	"os/exec"
	"os/signal"
	"path/filepath"
	"reflect"
	"runtime"
	"strconv"
	"strings"
	"sync"
	"syscall"
	"time"

	"github.com/go-chi/chi"
	"github.com/go-chi/valve"
	"github.com/inconshreveable/go-update"
	"github.com/jpillora/backoff"
	"github.com/panjf2000/ants/v2"
	"github.com/robfig/cron/v3"
	"github.com/spf13/viper"
	"go.uber.org/zap"
	"golang.org/x/mod/semver"

	"github.com/bizflycloud/bizfly-backup/pkg/backupapi"
	"github.com/bizflycloud/bizfly-backup/pkg/broker"
	"github.com/bizflycloud/bizfly-backup/pkg/cache"
	"github.com/bizflycloud/bizfly-backup/pkg/progress"
	"github.com/bizflycloud/bizfly-backup/pkg/storage_vault"
	"github.com/bizflycloud/bizfly-backup/pkg/storage_vault/s3"
	"github.com/bizflycloud/bizfly-backup/pkg/support"
)

var Version = "dev"

const (
	statusUploadFile  = "UPLOADING"
	statusComplete    = "COMPLETED"
	statusDownloading = "DOWNLOADING"
	statusFailed      = "FAILED"
)

const (
	PERCENT_PROCESS = 0.2
)

const (
	BACKUP_FAILED_PATH = "backup_failed"
)

const (
	maxCacheAgeDefault = 24 * time.Hour * 30
)

const (
	intervalTimeCheckUpgrade     = 86400 * time.Second
	intervalTimeCheckTaskRunning = 50 * time.Second
)

// Server defines parameters for running BizFly Backup HTTP server.
type Server struct {
	Addr            string
	router          *chi.Mux
	b               broker.Broker
	subscribeTopics []string
	publishTopics   []string
	useUnixSock     bool
	backupClient    *backupapi.Client

	// mu guards handle broker event.
	mu                   sync.Mutex
	cronManager          *cron.Cron
	mappingToCronEntryID map[string]cron.EntryID

	// signal chan use for testing.
	testSignalCh chan os.Signal

	// Goroutines pool
	poolDir   *ants.Pool
	pool      *ants.Pool
	chunkPool *ants.Pool

	logger *zap.Logger
}

// New creates new server instance.
func New(opts ...Option) (*Server, error) {
	s := &Server{}
	for _, opt := range opts {
		if err := opt(s); err != nil {
			return nil, err
		}
	}

	s.router = chi.NewRouter()
	s.cronManager = cron.New(cron.WithParser(cron.NewParser(
		cron.Minute | cron.Hour | cron.Dom | cron.Month | cron.Dow | cron.Descriptor)))
	s.cronManager.Start()
	s.mappingToCronEntryID = make(map[string]cron.EntryID)

	if s.logger == nil {
		l, err := backupapi.WriteLog()
		if err != nil {
			return nil, err
		}
		s.logger = l
	}

	s.setupRoutes()

	s.useUnixSock = strings.HasPrefix(s.Addr, "unix://")
	trimPrefix := "unix://"
	if !s.useUnixSock {
		trimPrefix = "http://"
	}
	s.Addr = strings.TrimPrefix(s.Addr, trimPrefix)

	var err error
	numGoroutine := int(float64(runtime.NumCPU()) * PERCENT_PROCESS)
	if numGoroutine <= 1 {
		numGoroutine = 2
	}
	s.poolDir, err = ants.NewPool(numGoroutine)
	if err != nil {
		s.logger.Error("err ", zap.Error(err))
		return nil, err
	}

	s.pool, err = ants.NewPool(numGoroutine)
	if err != nil {
		s.logger.Error("err ", zap.Error(err))
		return nil, err
	}
	s.chunkPool, err = ants.NewPool(numGoroutine)
	if err != nil {
		s.logger.Error("err ", zap.Error(err))
		return nil, err
	}
	return s, nil
}

func (s *Server) setupRoutes() {
	s.router.Route("/backups", func(r chi.Router) {
		r.Get("/", s.ListBackup)
		r.Post("/", s.RequestBackup)
		r.Get("/{backupID}/recovery-points", s.ListRecoveryPoints)
		r.Post("/sync", s.SyncConfig)
	})

	s.router.Route("/recovery-points", func(r chi.Router) {
		r.Post("/{recoveryPointID}/restore", s.RequestRestore)
	})

	s.router.Route("/upgrade", func(r chi.Router) {
		r.Post("/", s.UpgradeAgent)
	})
	s.router.Route("/version", func(r chi.Router) {
		r.Post("/", s.Version)
	})
}

func (s *Server) handleBrokerEvent(e broker.Event) error {
	s.mu.Lock()
	defer s.mu.Unlock()
	limitUpload := viper.GetInt("limit_upload")
	limitDownload := viper.GetInt("limit_download")
	var msg broker.Message
	if err := json.Unmarshal(e.Payload, &msg); err != nil {
		return err
	}
	s.logger.Debug("Got broker event", zap.String("event_type", msg.EventType))
	switch msg.EventType {
	case broker.BackupManual:
		limitDownload = 0
		var err error
		go func() {
			err = s.backup(msg.BackupDirectoryID, msg.PolicyID, msg.Name, limitUpload, limitDownload, backupapi.RecoveryPointTypeInitialReplica, ioutil.Discard)
		}()
		return err
	case broker.RestoreManual:
		limitUpload = 0
		var err error
		go func() {
			err = s.restore(msg.MachineID, msg.ActionId, msg.CreatedAt, msg.RestoreSessionKey, msg.RecoveryPointID, msg.DestinationDirectory, msg.StorageVaultId, limitUpload, limitDownload, ioutil.Discard)
		}()
		return err
	case broker.ConfigUpdate:
		return s.handleConfigUpdate(msg.Action, msg.BackupDirectories)
	case broker.ConfigRefresh:
		return s.handleConfigRefresh(msg.BackupDirectories)
	case broker.AgentUpgrade:
	case broker.StatusNotify:
		s.logger.Info("Got agent status", zap.String("status", msg.Status))

		// schedule check old cache directory after 1 days
		s.schedule(24*time.Hour, 1)

		// schedule update size of directory on machine after 15 minutes
		s.schedule(15*time.Minute, 2)
	default:
		s.logger.Debug("Got unknown event", zap.Any("message", msg))
	}
	return nil
}

func (s *Server) handleConfigUpdate(action string, backupDirectories []backupapi.BackupDirectoryConfig) error {
	switch action {
	case broker.ConfigUpdateActionAddPolicy,
		broker.ConfigUpdateActionUpdatePolicy,
		broker.ConfigUpdateActionActiveDirectory,
		broker.ConfigUpdateActionAddDirectory:
		s.removeFromCronManager(backupDirectories)
		s.addToCronManager(backupDirectories)
	case broker.ConfigUpdateActionDelPolicy,
		broker.ConfigUpdateActionDeactiveDirectory,
		broker.ConfigUpdateActionDelDirectory:
		s.removeFromCronManager(backupDirectories)
	default:
		return fmt.Errorf("unhandled action: %s", action)
	}
	return nil
}

func (s *Server) handleConfigRefresh(backupDirectories []backupapi.BackupDirectoryConfig) error {
	ctx := s.cronManager.Stop()
	<-ctx.Done()
	s.cronManager = cron.New()
	s.cronManager.Start()
	s.mappingToCronEntryID = make(map[string]cron.EntryID)
	s.addToCronManager(backupDirectories)
	return nil
}

func mappingID(backupDirectoryID, policyID string) string {
	return backupDirectoryID + "|" + policyID
}

func (s *Server) removeFromCronManager(bdc []backupapi.BackupDirectoryConfig) {
	for _, bd := range bdc {
		for _, policy := range bd.Policies {
			mappingID := mappingID(bd.ID, policy.ID)
			if entryID, ok := s.mappingToCronEntryID[mappingID]; ok {
				s.cronManager.Remove(entryID)
				delete(s.mappingToCronEntryID, mappingID)
			}
		}
	}
}

func (s *Server) addToCronManager(bdc []backupapi.BackupDirectoryConfig) {
	for _, bd := range bdc {
		if !bd.Activated {
			continue
		}
		for _, policy := range bd.Policies {
			directoryID := bd.ID
			policyID := policy.ID
			limitUpload := policy.LimitUpload
			if limitUpload == 0 {
				limitUpload = viper.GetInt("limit_upload")
			}
			limitDownload := 0
			entryID, err := s.cronManager.AddFunc(policy.SchedulePattern, func() {
				name := "auto-" + time.Now().Format(time.RFC3339)
				// improve when support incremental backup
				recoveryPointType := backupapi.RecoveryPointTypeInitialReplica
				if err := s.backup(directoryID, policyID, name, limitUpload, limitDownload, recoveryPointType, ioutil.Discard); err != nil {
					zapFields := []zap.Field{
						zap.Error(err),
						zap.String("service", "cron"),
						zap.String("backup_directory_id", directoryID),
						zap.String("policy_id", policyID),
					}
					s.logger.Error("failed to run backup", zapFields...)
				}
			})
			if err != nil {
				s.logger.Error("failed to add cron entry", zap.Error(err))
				continue
			}
			s.mappingToCronEntryID[mappingID(bd.ID, policy.ID)] = entryID
		}
	}
}

func (s *Server) RequestBackup(w http.ResponseWriter, r *http.Request) {
	var body struct {
		ID          string `json:"id"`
		StorageType string `json:"storage_type"`
		Name        string `json:"name"`
	}
	if err := json.NewDecoder(r.Body).Decode(&body); err != nil {
		w.WriteHeader(http.StatusBadRequest)
		_, _ = w.Write([]byte(`malformed body`))
		return

	}
	if err := s.requestBackup(body.ID, body.Name, body.StorageType); err != nil {
		return
	}
}

func (s *Server) ListBackup(w http.ResponseWriter, r *http.Request) {
	c, err := s.backupClient.GetConfig(r.Context())
	if err != nil {
		s.logger.Error("err ", zap.Error(err))
		w.WriteHeader(http.StatusInternalServerError)
		_, _ = w.Write([]byte(err.Error()))
		return
	}
	_ = json.NewEncoder(w).Encode(c)
}

func (s *Server) ListRecoveryPoints(w http.ResponseWriter, r *http.Request) {
	backupID := chi.URLParam(r, "backupID")
	rps, err := s.backupClient.ListRecoveryPoints(r.Context(), backupID)
	if err != nil {
		s.logger.Error("err ", zap.Error(err))
		w.WriteHeader(http.StatusInternalServerError)
		_, _ = w.Write([]byte(err.Error()))
		return
	}
	_ = json.NewEncoder(w).Encode(rps)
}

func (s *Server) RequestRestore(w http.ResponseWriter, r *http.Request) {
	var body struct {
		MachineID string `json:"machine_id"`
		Path      string `json:"path"`
	}

	if err := json.NewDecoder(r.Body).Decode(&body); err != nil {
		w.WriteHeader(http.StatusBadRequest)
		_, _ = w.Write([]byte(`malformed body`))
		return
	}

	body.MachineID = s.backupClient.Id

	recoveryPointID := chi.URLParam(r, "recoveryPointID")
	if err := s.requestRestore(recoveryPointID, body.MachineID, body.Path); err != nil {
		return
	}
}

func (s *Server) SyncConfig(w http.ResponseWriter, r *http.Request) {
	c, err := s.backupClient.GetConfig(r.Context())
	if err != nil {
		s.logger.Error("err ", zap.Error(err))
		w.WriteHeader(http.StatusInternalServerError)
		_, _ = w.Write([]byte(err.Error()))
		return
	}
	s.mu.Lock()
	defer s.mu.Unlock()
	if err := s.handleConfigRefresh(c.BackupDirectories); err != nil {
		w.WriteHeader(http.StatusInternalServerError)
		_, _ = w.Write([]byte(err.Error()))
	}
}

func (s *Server) Version(w http.ResponseWriter, r *http.Request) {
	_, _ = w.Write([]byte(Version))
}

func (s *Server) UpgradeAgent(w http.ResponseWriter, r *http.Request) {
	if err := s.doUpgrade(); err != nil {
		w.WriteHeader(http.StatusInternalServerError)
		_, _ = w.Write([]byte(err.Error()))
	}
}

func (s *Server) doUpgrade() error {
	if Version == "dev" {
		// Do not upgrade dev version
		return nil
	}

	lv, err := s.backupClient.LatestVersion()
	if err != nil {
		s.logger.Error("err ", zap.Error(err))
		return err
	}
	latestVer := "v" + lv.Ver
	currentVer := "v" + Version
	fields := []zap.Field{zap.String("current_version", currentVer), zap.String("latest_version", latestVer)}
	if semver.Compare(latestVer, currentVer) != 1 {
		s.logger.Warn("Current version is latest version.", fields...)
		return nil
	}

	var binURL string
	switch runtime.GOOS {
	case "linux":
		binURL = lv.Linux[runtime.GOARCH]
	case "macos":
		binURL = lv.Macos[runtime.GOARCH]
	case "windows":
		binURL = lv.Windows[runtime.GOARCH]
	default:
		return errors.New("unsupported OS")
	}
	if binURL == "" {
		return errors.New("failed to get download url")
	}

	s.logger.Info("Detect new version, downloading...", fields...)

	resp, err := http.Get(binURL)
	if err != nil {
		s.logger.Error("err ", zap.Error(err))
		return err
	}
	defer resp.Body.Close()

	s.logger.Info("Finish downloading, perform upgrading...")
	_ = update.Apply(resp.Body, update.Options{})

	// check running backup task to do not auto upgrade
	totalWait := 0 * time.Second
	for s.chunkPool.Running() > 0 || s.pool.Running() > 0 || s.poolDir.Running() > 0 {
		s.logger.Debug("Waiting all task done to auto restart")
		totalWait += intervalTimeCheckTaskRunning
		if totalWait >= intervalTimeCheckUpgrade {
			return nil
		}
		time.Sleep(intervalTimeCheckTaskRunning)
	}

	s.logger.Info("Cleaning...")
	if s.useUnixSock {
		//	Remove socket
		err := os.Remove(s.Addr)
		if err != nil {
			s.logger.Error("err ", zap.Error(err))
		}
	}

	// do action restart application
	s.logger.Info("Restarting...")
	err = restartByExec()
	if err != nil {
		return err
	}

	return nil
}

// restartByExec calls `syscall.Exec()` to restart app
func restartByExec() error {
	executableArgs := os.Args
	executableEnvs := os.Environ()

	// searches for an executable path
	executablePath, err := filepath.Abs(os.Args[0])
	if err != nil {
		return err
	}

	// searches for an executable file in path
	binary, err := exec.LookPath(executablePath)
	if err != nil {
		return err
	}

	time.Sleep(1 * time.Second)

	// calls `syscall.Exec()` to restart app
	err = syscall.Exec(binary, executableArgs, executableEnvs)
	if err != nil {
		return err
	}
	return nil
}

func (s *Server) upgradeLoop(ctx context.Context) {
	ticker := time.NewTicker(intervalTimeCheckUpgrade)
	defer ticker.Stop()

	s.logger.Debug("Start auto upgrade loop.")
	for {
		select {
		case <-ctx.Done():
			return
		case t := <-ticker.C:
			if err := s.doUpgrade(); err != nil {
				fields := []zap.Field{
					zap.Error(err),
					zap.Time("at", t),
				}
				s.logger.Error("Auto upgrade run", fields...)
			}
		}
	}
}

func (s *Server) subscribeBrokerLoop(ctx context.Context) {
	if len(s.subscribeTopics) == 0 {
		return
	}
	b := &backoff.Backoff{Jitter: true}
	for {
		select {
		case <-ctx.Done():
			return
		default:
		}
		if err := s.b.ConnectAndSubscribe(s.handleBrokerEvent, s.subscribeTopics); err == nil {
			break
		} else {
			s.logger.Error("connect to broker failed", zap.Error(err))
			time.Sleep(b.Duration())
			continue
		}
	}

	// publish message to notify online status
	msg := map[string]string{"status": "ONLINE", "event_type": broker.StatusNotify}
	payload, _ := json.Marshal(msg)
	if err := s.b.Publish(s.publishTopics[0], payload); err != nil {
		s.logger.Error("failed to notify server status online", zap.Error(err))
	}
}

func (s *Server) shutdownSignalLoop(ctx context.Context, valv *valve.Valve) {
	for {
		<-time.After(1 * time.Second)

		func() {
			if err := valve.Lever(ctx).Open(); err != nil {
				s.logger.Error("failed to open valve")
				return
			}
			defer valve.Lever(ctx).Close()

			// signal control.
			select {
			case <-valve.Lever(ctx).Stop():
				s.logger.Debug("valve is closed")
				return

			case <-ctx.Done():
				s.logger.Debug("context is cancelled")
				return
			default:
			}
		}()
	}
}

func (s *Server) signalHandler(c chan os.Signal, valv *valve.Valve, srv *http.Server) {
	<-c
	// signal is a ^C, handle it
	s.logger.Info("shutting down...")

	// first valv
	if err := valv.Shutdown(20 * time.Second); err != nil {
		s.logger.Error("failed to shutdown valv")
	}

	// create context with timeout
	ctx, cancel := context.WithTimeout(context.Background(), 20*time.Second)
	defer cancel()

	// start http shutdown
	if err := srv.Shutdown(ctx); err != nil {
		s.logger.Error("failed to shutdown http server")
	}

	// verify, in worst case call cancel via defer
	select {
	case <-time.After(21 * time.Second):
		s.logger.Error("not all connections done")
	case <-ctx.Done():
	}
}

func (s *Server) Run() error {
	// Graceful valve shut-off package to manage code preemption and shutdown signaling.
	valv := valve.New()
	baseCtx := valv.Context()

	go s.subscribeBrokerLoop(baseCtx)
	go s.shutdownSignalLoop(baseCtx, valv)
	go s.upgradeLoop(baseCtx)

	srv := http.Server{Handler: chi.ServerBaseContext(baseCtx, s.router)}

	c := make(chan os.Signal, 1)
	if s.testSignalCh != nil {
		c = s.testSignalCh
	}
	signal.Notify(c, syscall.SIGTERM, syscall.SIGINT)
	go s.signalHandler(c, valv, &srv)

	if s.useUnixSock {
		unixListener, err := net.Listen("unix", s.Addr)
		if err != nil {
			s.logger.Error("err ", zap.Error(err))
			return err
		}
		return srv.Serve(unixListener)
	}

	srv.Addr = s.Addr
	return srv.ListenAndServe()
}

func (s *Server) reportUploadCompleted(w io.Writer) {
	_, _ = w.Write([]byte("Upload completed ..."))
}

func (s *Server) notifyMsg(msg interface{}) {
	payload, _ := json.Marshal(msg)
	if err := s.b.Publish(s.publishTopics[0], payload); err != nil {
		s.logger.Warn("failed to notify server", zap.Error(err), zap.Any("message", msg))
	}
}

func (s *Server) notifyMsgProgress(recoverypointID string, msg map[string]string) {
	payload, _ := json.Marshal(msg)
	floatPercent, _ := strconv.ParseFloat(strings.ReplaceAll(msg["percent"], "%", ""), 64)
	percent := int(math.Ceil(floatPercent))

	if percent > 0 && percent%5 == 0 {
		s.logger.Sugar().Info("Progress ", msg)
		if err := s.b.Publish(s.publishTopics[1]+"/"+recoverypointID, payload); err != nil {
			s.logger.Warn("failed to notify server", zap.Error(err), zap.Any("message", msg))
		}
	}
}

func (s *Server) notifyStatusFailed(recoveryPointID, reason string) {
	s.notifyMsg(map[string]string{
		"action_id": recoveryPointID,
		"status":    statusFailed,
		"reason":    reason,
	})
}

// backup performs backup flow.
func (s *Server) backup(backupDirectoryID string, policyID string, name string, limitUpload, limitDownload int, recoveryPointType string, progressOutput io.Writer) error {
	chErr := make(chan error, 1)
	_ = s.poolDir.Submit(s.backupWorker(backupDirectoryID, policyID, name, limitUpload, limitDownload, recoveryPointType, progressOutput, chErr))
	return <-chErr
}

// requestBackup performs a request backup flow.
func (s *Server) requestBackup(backupDirectoryID string, name string, storageType string) error {
	if err := s.backupClient.RequestBackupDirectory(backupDirectoryID, &backupapi.CreateManualBackupRequest{
		Action:      "backup_manual",
		StorageType: storageType,
		Name:        name,
	}); err != nil {
		return err
	}
	return nil
}

func (s *Server) reportStartDownload(w io.Writer) {
	_, _ = w.Write([]byte("Start downloading ..."))
}

func (s *Server) reportRestoreCompleted(w io.Writer) {
	_, _ = w.Write([]byte("Restore completed."))
}

func (s *Server) restore(machineID, actionID string, createdAt string, restoreSessionKey string, recoveryPointID string, destDir string, storageVaultID string, limitUpload, limitDownload int, progressOutput io.Writer) error {
	_, cachePath, err := support.CheckPath()
	if err != nil {
		return err
	}

	// Get storage volume
	restoreKey := &backupapi.AuthRestore{
		RecoveryPointID:   recoveryPointID,
		ActionID:          actionID,
		CreatedAt:         createdAt,
		RestoreSessionKey: restoreSessionKey,
	}

	s.logger.Sugar().Info("Get credential storage vault", storageVaultID)
	vault, err := s.backupClient.GetCredentialStorageVault(storageVaultID, actionID, restoreKey)
	if err != nil {
		s.logger.Error("Get credential storage vault error", zap.Error(err))
		s.notifyStatusFailed(actionID, err.Error())
		return err
	}
	storageVault, _ := s.NewStorageVault(*vault, actionID, limitUpload, limitDownload)

	s.logger.Sugar().Info("Get recovery point info", recoveryPointID)
	rp, err := s.backupClient.GetRecoveryPointInfo(recoveryPointID)
	if err != nil {
		s.logger.Error("Error get recoveryPointInfo", zap.Error(err))
		s.notifyStatusFailed(rp.ID, err.Error())
		return err
	}

	_, err = os.Stat(filepath.Join(cachePath, machineID, recoveryPointID, "index.json"))
	if err != nil {
		if os.IsNotExist(err) {
			s.logger.Sugar().Info("Get index.json from storage", zap.String("key", filepath.Join(machineID, recoveryPointID, "index.json")))
			buf, err := storageVault.GetObject(filepath.Join(machineID, recoveryPointID, "index.json"))
			if err == nil {
				_ = os.MkdirAll(filepath.Join(cachePath, machineID, recoveryPointID), 0700)
				if err := ioutil.WriteFile(filepath.Join(cachePath, machineID, recoveryPointID, "index.json"), buf, 0700); err != nil {
					s.logger.Error("Error writing index.json file", zap.Error(err), zap.String("key", filepath.Join(machineID, recoveryPointID, "index.json")))
					s.notifyStatusFailed(rp.ID, err.Error())
					return err
				}
			} else {
				s.logger.Error("Error get index.json from storage", zap.Error(err), zap.String("key", filepath.Join(machineID, recoveryPointID, "index.json")))
				s.notifyStatusFailed(rp.ID, err.Error())
				return err
			}
		} else {
			s.logger.Error("Error stat index.json file", zap.Error(err))
			s.notifyStatusFailed(rp.ID, err.Error())
			return err
		}
	}

	index := cache.Index{}

	buf, err := ioutil.ReadFile(filepath.Join(cachePath, machineID, recoveryPointID, "index.json"))
	if err != nil {
		s.logger.Error("Error read index.json file", zap.Error(err), zap.String("key", filepath.Join(machineID, recoveryPointID, "index.json")))
		s.notifyStatusFailed(rp.ID, err.Error())
		return err
	} else {
		_ = json.Unmarshal([]byte(buf), &index)
	}

	hash := sha256.Sum256(buf)
	if hex.EncodeToString(hash[:]) != rp.IndexHash {
		s.logger.Error("index.json is corrupted", zap.Error(err))
		s.notifyStatusFailed(rp.ID, err.Error())
		return err
	}

	s.notifyMsg(map[string]string{
		"action_id": actionID,
		"status":    statusDownloading,
	})

	s.reportStartDownload(progressOutput)

	progressScan := s.newProgressScanDir(recoveryPointID)
	itemTodo, err := WalkerItem(&index, progressScan)
	if err != nil {
		s.notifyStatusFailed(rp.ID, err.Error())
		return err
	}
	progressRestore := s.newDownloadProgress(recoveryPointID, itemTodo)

	s.logger.Sugar().Info("Restore directory", filepath.Clean(destDir))
	if err := s.backupClient.RestoreDirectory(index, filepath.Clean(destDir), storageVault, restoreKey, progressRestore); err != nil {
		s.logger.Error("failed to download file", zap.Error(err))
		s.notifyStatusFailed(actionID, err.Error())
		progressRestore.Done()
		return err
	}

	s.reportRestoreCompleted(progressOutput)
	progressRestore.Done()
	s.notifyMsg(map[string]string{
		"action_id": actionID,
		"status":    statusComplete,
	})
	return nil
}

// requestRestore performs a request restore flow.
func (s *Server) requestRestore(recoveryPointID string, machineID string, path string) error {
	if err := s.backupClient.RequestRestore(recoveryPointID, &backupapi.CreateRestoreRequest{
		MachineID: machineID,
		Path:      path,
	}); err != nil {
		return err
	}
	return nil
}

func (s *Server) NewStorageVault(storageVault backupapi.StorageVault, actionID string, limitUpload, limitDownload int) (storage_vault.StorageVault, error) {
	switch storageVault.StorageVaultType {
	case "S3":
		newS3Default, err := s3.NewS3Default(storageVault, actionID, limitUpload, limitDownload, s.backupClient)
		if err != nil {
			return nil, err
		}
		return newS3Default, nil
	default:
		return nil, fmt.Errorf(fmt.Sprintf("storage vault type not supported %s", storageVault.StorageVaultType))
	}
}

func WalkerItem(index *cache.Index, p *progress.Progress) (progress.Stat, error) {
	p.Start()
	defer p.Done()

	var st progress.Stat
	for _, itemInfo := range index.Items {
		s := progress.Stat{
			Items: 1,
			Bytes: uint64(itemInfo.Size),
		}
		p.Report(s)
		st.Add(s)
	}
	return st, nil
}

func WalkerDir(dir string, index *cache.Index, p *progress.Progress) (progress.Stat, int64, error) {
	p.Start()
	defer p.Done()

	var st progress.Stat
	err := filepath.Walk(dir, func(path string, fi os.FileInfo, err error) error {
		if err != nil {
			return err
		}

		s := progress.Stat{
			Items: 1,
			Bytes: uint64(fi.Size()),
		}

		node, err := cache.NodeFromFileInfo(dir, path, fi)
		if err != nil {
			return err
		}
		index.Items[path] = node

		if !fi.IsDir() {
			index.TotalFiles++
		}

		p.Report(s)
		st.Add(s)
		return nil
	})
	if err != nil {
		return progress.Stat{}, 0, err
	}
	return st, index.TotalFiles, nil
}

type backupJob func()

func (s *Server) uploadFileWorker(ctx context.Context, itemInfo *cache.Node, latestInfo *cache.Node, cacheWriter *cache.Repository, storageVault storage_vault.StorageVault,
	wg *sync.WaitGroup, size *uint64, errCh *error, p *progress.Progress, pipe chan<- *cache.Chunk, rpID, bdID string) backupJob {
	return func() {
		defer wg.Done()
		select {
		case <-ctx.Done():
			return
		default:
			p.Start()
			ctx, cancel := context.WithCancel(ctx)
			defer cancel()
			storageSize, err := s.backupClient.UploadFile(ctx, s.chunkPool, latestInfo, itemInfo, cacheWriter, storageVault, p, pipe, rpID, bdID)
			if err != nil {
				s.logger.Error("uploadFileWorker error", zap.Error(err))
				*errCh = err
				cancel()
				return
			}

			*size += storageSize
		}
	}
}

func (s *Server) backupWorker(backupDirectoryID string, policyID string, name string, limitUpload, limitDownload int, recoveryPointType string, progressOutput io.Writer, errCh chan<- error) backupJob {
	return func() {
		s.logger.Info("Backup directory ID: ", zap.String("backupDirectoryID", backupDirectoryID), zap.String("policyID", policyID), zap.String("name", name), zap.String("recoveryPointType", recoveryPointType))

		ctx := context.Background()

		// Get BackupDirectory
		s.logger.Sugar().Info("Get backup directory", zap.String("backupDirectoryID", backupDirectoryID))
		bd, err := s.backupClient.GetBackupDirectory(backupDirectoryID)
		if err != nil {
			s.logger.Error("GetBackupDirectory error", zap.Error(err))
			errCh <- err
			return
		}

		// Create recovery point
		s.logger.Sugar().Info("Create recovery point", zap.String("backupDirectoryID", backupDirectoryID))
		rp, err := s.backupClient.CreateRecoveryPoint(ctx, backupDirectoryID, &backupapi.CreateRecoveryPointRequest{
			PolicyID:          policyID,
			Name:              name,
			RecoveryPointType: recoveryPointType,
		})
		if err != nil {
			s.logger.Error("CreateRecoveryPoint error", zap.Error(err))
			errCh <- err
			return
		}

		// Get latest recovery point
		s.logger.Sugar().Info("Get latest recovery point", zap.String("backupDirectoryID", backupDirectoryID))
		lrp, err := s.backupClient.GetLatestRecoveryPointID(backupDirectoryID)
		if err != nil {
			s.notifyStatusFailed(rp.ID, err.Error())
			s.logger.Error("GetLatestRecoveryPointID error", zap.Error(err))
			errCh <- err
			return
		}

		// Get storage vault
		storageVault, err := s.NewStorageVault(*rp.StorageVault, rp.ID, limitUpload, limitDownload)
		if err != nil {
			s.logger.Error("NewStorageVault error", zap.Error(err))
			errCh <- err
			return
		}

		// Scaning failed backup list
		s.logger.Sugar().Info("Scaning failed backup list")
		listBackupFailed, errScanListBackupFailed := scanListBackupFailed()
		if errScanListBackupFailed != nil {
			s.logger.Error("Err scan failed backup list", zap.Error(errScanListBackupFailed))
			errCh <- errScanListBackupFailed
			return
		}

		if listBackupFailed != nil {
			// Uploading failed backup list to storage
			s.logger.Sugar().Info("Uploading failed backup list to storage")
			errUploadListBackupFailed := s.uploadListBackupFailed(listBackupFailed, storageVault)
			if errUploadListBackupFailed != nil {
				errCh <- errUploadListBackupFailed
				return
			}
		}

		s.notifyMsg(map[string]string{
			"action_id": rp.ID,
			"status":    statusUploadFile,
		})
		mcID := s.backupClient.Id
		rpID := rp.RecoveryPoint.ID
		bdID := bd.ID
		progressScan := s.newProgressScanDir(rpID)

		index := cache.NewIndex(bd.ID, rpID)
		chunks := cache.NewChunk(bdID, rpID)
		itemTodo, totalFiles, err := WalkerDir(bd.Path, index, progressScan)
		if err != nil {
			s.notifyStatusFailed(rp.ID, err.Error())
			s.logger.Error("WalkerDir error", zap.Error(err))
			errCh <- err
			return
		}

		_, cachePath, err := support.CheckPath()
		if err != nil {
			errCh <- err
			return
		}

		cacheWriter, err := cache.NewRepository(cachePath, mcID, rpID)
		if err != nil {
			errCh <- err
			return
		}

		if lrp != nil {
			// Store index
			errStoreIndexs := s.storeIndexs(cachePath, mcID, lrp, storageVault)
			if errStoreIndexs != nil {
				s.notifyStatusFailed(rp.ID, errStoreIndexs.Error())
				errCh <- errStoreIndexs
				return
			}
		}

		latestIndex := cache.Index{}
		if lrp != nil {
			buf, err := ioutil.ReadFile(filepath.Join(cachePath, mcID, lrp.ID, "index.json"))
			if err != nil {
				lrp = nil
			} else {
				_ = json.Unmarshal([]byte(buf), &latestIndex)
			}
		}

		pipe := make(chan *cache.Chunk)
		done := make(chan bool)
		go func() {
			for {
				receiver, more := <-pipe
				if more {
					key := reflect.ValueOf(receiver.Chunks).MapKeys()[0].Interface().(string)
					s.logger.Sugar().Info("Received chunk ", key)
					if value, ok := chunks.Chunks[key]; ok {
						count, errParseInt := strconv.Atoi(strings.Split(value[0], "-")[0])
						if errParseInt != nil {
							errCh <- errParseInt
						}
						chunks.Chunks[key] = []string{fmt.Sprintf("%s-%s", strconv.Itoa(count+1), receiver.Chunks[key][1])}
					} else {
						chunks.Chunks[key] = []string{fmt.Sprintf("%s-%s", strconv.Itoa(1), receiver.Chunks[key][1])}
					}

					if time.Now().Minute()%5 == 0 && time.Now().Second() == 0 {
						// Save chunks to chunk.json
						s.logger.Sugar().Info("Save chunk to chunk.json ", key)
						errSaveChunks := cacheWriter.SaveChunk(chunks)
						if errSaveChunks != nil {
							s.notifyStatusFailed(rp.ID, errSaveChunks.Error())
							errCh <- errSaveChunks
							return
						}
					}
				} else {
					s.logger.Sugar().Info("Received all chunks")
					done <- true
					return
				}
			}
		}()

		var storageSize uint64
		var errFileWorker error
		progressUpload := s.newUploadProgress(rpID, itemTodo)
		ctx, cancel := context.WithCancel(ctx)
		defer cancel()
		var wg sync.WaitGroup
		for _, itemInfo := range index.Items {
			if errFileWorker != nil {
				s.logger.Error("uploadFileWorker error", zap.Error(errFileWorker))
				err = errFileWorker
				cancel()
				break
			}
			progressUpload.Start()
			st := progress.Stat{}
			st.Items = 1
			progressUpload.Report(st)

			if itemInfo.Type == "file" {
				lastInfo := latestIndex.Items[itemInfo.AbsolutePath]
				wg.Add(1)
				_ = s.pool.Submit(s.uploadFileWorker(ctx, itemInfo, lastInfo, cacheWriter, storageVault, &wg, &storageSize, &errFileWorker, progressUpload, pipe, rpID, bdID))
			}
		}
		go func() {
			wg.Wait()
			close(pipe)
		}()
		<-done

		s.logger.Sugar().Info("Save all chunks to chunk.json")
		errSaveChunks := cacheWriter.SaveChunk(chunks)
		if errSaveChunks != nil {
			s.notifyStatusFailed(rp.ID, errSaveChunks.Error())
			errCh <- errSaveChunks
			return
		}

		// Store files
		errWriterCSV := s.storeFiles(cachePath, mcID, rpID, index, storageVault)
		if errWriterCSV != nil {
			s.notifyStatusFailed(rp.ID, errWriterCSV.Error())
			errCh <- errWriterCSV
			return
		}

		var chunkFailedPath, fileFailedPath string
		var errCopyChunk, errCopyFile error
		if errFileWorker != nil {
			// Copy chunk.json backup failed to /backup_failed/<machine_id>/<rp_id>/chunk.json
			s.logger.Sugar().Info("Copy chunk.json backup failed to /backup_failed/<machine_id>/<rp_id>/chunk.json")
			chunkFailedPath, errCopyChunk = copyCache(cachePath, mcID, rpID, "chunk.json")
			if errCopyChunk != nil {
				errCh <- errCopyChunk
				return
			}

			// Copy file.csv backup failed to /backup_failed/<machine_id>/<rp_id>/file.csv
			s.logger.Sugar().Info("Copy file.csv backup failed to /backup_failed/<machine_id>/<rp_id>/file.csv")
			fileFailedPath, errCopyFile = copyCache(cachePath, mcID, rpID, "file.csv")
			if errCopyFile != nil {
				errCh <- errCopyFile
				return
			}
		}

		// Put chunks
		s.logger.Sugar().Info("Put chunk.json to storage", zap.String("key", filepath.Join(mcID, rpID, "chunk.json")))
		errPutChunks := s.putChunks(cachePath, mcID, rpID, chunkFailedPath, storageVault)
		if errPutChunks != nil {
			s.notifyStatusFailed(rp.ID, errPutChunks.Error())
			errCh <- errPutChunks
			return
		}

		// Put file.csv
		s.logger.Sugar().Info("Put file.csv to storage", zap.String("key", filepath.Join(mcID, rpID, "file.csv")))
		errPutFiles := s.putFiles(cachePath, mcID, rpID, fileFailedPath, storageVault)
		if errPutFiles != nil {
			s.notifyStatusFailed(rp.ID, errPutFiles.Error())
			errCh <- errPutFiles
			return
		}

		if chunkFailedPath != "" || fileFailedPath != "" {
			errRemove := os.RemoveAll(BACKUP_FAILED_PATH)
			if errRemove != nil {
				errCh <- errRemove
				return
			}
		}

		if errFileWorker != nil {
			if err != nil {
				s.notifyStatusFailed(rp.ID, err.Error())
			} else {
				s.notifyStatusFailed(rp.ID, errFileWorker.Error())
			}
			s.logger.Error("Error uploadFileWorker error", zap.Error(errFileWorker))
			progressUpload.Done()
			errCh <- errFileWorker
			return
		}

		// Save Indexs
		err = cacheWriter.SaveIndex(index)
		if err != nil {
			s.notifyStatusFailed(rp.ID, err.Error())
			errCh <- err
			return
		}

		// Put indexs
		s.logger.Sugar().Info("Put index.json to storage", zap.String("key", filepath.Join(mcID, rpID, "index.json")))
		indexHash, errPutIndexs := s.putIndexs(storageVault, latestIndex, cachePath, mcID, rpID)
		if errPutIndexs != nil {
			s.notifyStatusFailed(rp.ID, errPutIndexs.Error())
			errCh <- errPutIndexs
			return
		}
		if lrp != nil {
			err := os.RemoveAll(filepath.Join(cachePath, mcID, lrp.ID))
			if err != nil {
				errCh <- err
				return
			}
		}

		s.reportUploadCompleted(progressOutput)
		progressUpload.Done()
		s.notifyMsg(map[string]string{
			"action_id":    rp.ID,
			"status":       statusComplete,
			"index_hash":   indexHash,
			"storage_size": strconv.FormatUint(storageSize, 10),
			"total":        strconv.FormatUint(itemTodo.Bytes, 10),
			"total_files":  strconv.Itoa(int(totalFiles)),
		})

		errCh <- nil
	}
}

func (s *Server) storeIndexs(cachePath, mcID string, lrp *backupapi.RecoveryPointResponse, storageVault storage_vault.StorageVault) error {
	_, err := os.Stat(filepath.Join(cachePath, mcID, lrp.ID, "index.json"))
	if err != nil {
		if os.IsNotExist(err) {
			buf, err := storageVault.GetObject(filepath.Join(mcID, lrp.ID, "index.json"))
			if err == nil {
				_ = os.MkdirAll(filepath.Join(cachePath, mcID, lrp.ID), 0700)
				if err := ioutil.WriteFile(filepath.Join(cachePath, mcID, lrp.ID, "index.json"), buf, 0700); err != nil {
					return err
				}
			} else {
				lrp = nil
			}
		} else {
			return err
		}
	} else {
		buf, err := ioutil.ReadFile(filepath.Join(cachePath, mcID, lrp.ID, "index.json"))
		if err != nil {
			return err
		}
		hash := sha256.Sum256(buf)
		if hex.EncodeToString(hash[:]) != lrp.IndexHash {
			lrp = nil
		}
	}
	return nil
}

func (s *Server) putIndexs(storageVault storage_vault.StorageVault, latestIndex cache.Index, cachePath, mcID, rpID string) (string, error) {
	buf, err := ioutil.ReadFile(filepath.Join(cachePath, mcID, rpID, "index.json"))
	if err != nil {
		s.logger.Error("Read indexs error", zap.Error(err))
		return "", err
	}
	err = storageVault.PutObject(filepath.Join(mcID, rpID, "index.json"), buf)
	if err != nil {
		s.logger.Error("Put indexs to storage error", zap.Error(err))
		os.RemoveAll(filepath.Join(cachePath, mcID, rpID))
		return "", err
	}
	hash := sha256.Sum256(buf)
	indexHash := hex.EncodeToString(hash[:])

	return indexHash, nil
}

func (s *Server) putChunks(cachePath, mcID, rpID, chunkPath string, storageVault storage_vault.StorageVault) error {
	if chunkPath == "" {
		chunkPath = filepath.Join(cachePath, mcID, rpID, "chunk.json")
	} else {
		chunkPath = filepath.Join(BACKUP_FAILED_PATH, mcID, rpID, "chunk.json")
	}
	buf, err := ioutil.ReadFile(chunkPath)
	if err != nil {
		s.logger.Error("Read chunk.json error", zap.Error(err))
		return err
	}
	err = storageVault.PutObject(filepath.Join(mcID, rpID, "chunk.json"), buf)
	if err != nil {
		s.logger.Error("Put chunk.json to storage error", zap.Error(err))
		return err
	}
	return nil
}

// Upload list backup failed to storage
func (s *Server) uploadListBackupFailed(listBackupFailed []string, storageVault storage_vault.StorageVault) error {
	for _, fileFailed := range listBackupFailed {
		buf, err := ioutil.ReadFile(filepath.Join(BACKUP_FAILED_PATH, fileFailed))
		if err != nil {
			s.logger.Error("Read file error ", zap.Error(err))
			return err
		}
		err = storageVault.PutObject(fileFailed, buf)
		if err != nil {
			s.logger.Error("Put file to storage error ", zap.Error(err))
			return err
		}
	}
	errRemove := os.RemoveAll(BACKUP_FAILED_PATH)
	if errRemove != nil {
		return errRemove
	}
	return nil
}

func (s *Server) storeFiles(cachePath, mcID string, rpID string, index *cache.Index, storageVault storage_vault.StorageVault) error {
	if _, err := os.Stat(filepath.Dir(filepath.Join(cachePath, mcID, rpID, "file.csv"))); os.IsNotExist(err) {
		if err := os.MkdirAll(filepath.Dir(filepath.Join(cachePath, mcID, rpID, "file.csv")), 0700); err != nil {
			s.logger.Error("Err make dir dir file.csv", zap.Error(err))
			return err
		}
	}
	file, err := os.Create(filepath.Join(cachePath, mcID, rpID, "file.csv"))
	if err != nil {
		s.logger.Error("Err Create file.csv", zap.Error(err))
		return err
	}
	defer file.Close()
	writerCSV := csv.NewWriter(file)
	defer writerCSV.Flush()
	errWriteCSV := writerCSV.Write([]string{"name", "hash", "path", "size", "type", "modify_time"})
	if errWriteCSV != nil {
		return errWriteCSV
	}
	for _, itemInfo := range index.Items {
		itemHash := ""
		var itemSize uint64
<<<<<<< HEAD
		itemModifiedTime := itemInfo.ModTime.String()
=======
		var itemModifiedTime string
>>>>>>> 10da6bf8
		if itemInfo.Type == "file" {
			itemHash = itemInfo.Sha256Hash.String()
			itemSize = itemInfo.Size
			itemModifiedTime = itemInfo.ModTime.String()
		}
		err := writerCSV.Write([]string{itemInfo.Name, itemHash, itemInfo.AbsolutePath, strconv.FormatUint(itemSize, 10), itemInfo.Type, itemModifiedTime})
		if err != nil {
			s.logger.Error("Err writer file.csv", zap.Error(err))
			return err
		}
	}
	return nil
}

func (s *Server) putFiles(cachePath, mcID, rpID string, filePath string, storageVault storage_vault.StorageVault) error {
	if filePath == "" {
		filePath = filepath.Join(cachePath, mcID, rpID, "file.csv")
	} else {
		filePath = filepath.Join(BACKUP_FAILED_PATH, mcID, rpID, "file.csv")
	}
	buf, err := ioutil.ReadFile(filePath)
	if err != nil {
		s.logger.Error("Read file.csv error", zap.Error(err))
		return err
	}
	err = storageVault.PutObject(filepath.Join(mcID, rpID, "file.csv"), buf)
	if err != nil {
		s.logger.Error("Put file.csv error", zap.Error(err))
		return err
	}
	return nil
}

func (s *Server) newProgressScanDir(recoverypointID string) *progress.Progress {
	p := progress.NewProgress(time.Second)
	p.OnUpdate = func(stat progress.Stat, d time.Duration, ticker bool) {
		s.notifyMsgProgress(recoverypointID, map[string]string{
			"STATISTIC": stat.String(),
		})
	}
	p.OnDone = func(stat progress.Stat, d time.Duration, ticker bool) {
		s.notifyMsgProgress(recoverypointID, map[string]string{
			"SCANNED": stat.String(),
		})
	}
	return p
}

func (s *Server) newUploadProgress(recoveryPointID string, todo progress.Stat) *progress.Progress {
	p := progress.NewProgress(time.Second * 2)

	var bps, eta uint64
	itemsTodo := todo.Items

	p.OnUpdate = func(stat progress.Stat, d time.Duration, ticker bool) {
		sec := uint64(d / time.Second)

		if todo.Bytes > 0 && sec > 0 && ticker {
			bps = stat.Bytes / sec
			if stat.Bytes >= todo.Bytes {
				eta = 0
			} else if bps > 0 {
				eta = (todo.Bytes - stat.Bytes) / bps
			}
		}

		if ticker {
			itemsDone := stat.Items
			strItemsDone := strconv.FormatUint(itemsDone, 10)
			strItemsTodo := strconv.FormatUint(itemsTodo, 10)

			s.notifyMsgProgress(recoveryPointID, map[string]string{
				"duration":          formatDuration(d),
				"percent":           formatPercent(stat.Bytes, todo.Bytes),
				"speed":             formatBytes(bps),
				"total":             fmt.Sprintf("%s/%s", formatBytes(stat.Bytes), formatBytes(todo.Bytes)),
				"push_storage":      formatBytes(stat.Storage),
				"items":             fmt.Sprintf("%s/%s", strItemsDone, strItemsTodo),
				"erros":             strconv.FormatBool(stat.Errors),
				"eta":               formatSeconds(eta),
				"recovery_point_id": recoveryPointID,
			})
		}
	}

	p.OnDone = func(stat progress.Stat, d time.Duration, ticker bool) {
		message := fmt.Sprintf("Duration: %s, %s", d, formatBytes(todo.Storage))
		s.notifyMsgProgress(recoveryPointID, map[string]string{
			"COMPLETE UPLOAD": message,
		})
	}
	return p
}

func (s *Server) newDownloadProgress(recoveryPointID string, todo progress.Stat) *progress.Progress {
	p := progress.NewProgress(time.Second * 2)

	var bps, eta uint64
	itemsTodo := todo.Items

	p.OnUpdate = func(stat progress.Stat, d time.Duration, ticker bool) {
		sec := uint64(d / time.Second)

		if todo.Bytes > 0 && sec > 0 && ticker {
			bps = stat.Bytes / sec
			if stat.Bytes >= todo.Bytes {
				eta = 0
			} else if bps > 0 {
				eta = (todo.Bytes - stat.Bytes) / bps
			}
		}

		if ticker {
			itemsDone := stat.Items
			strItemsDone := strconv.FormatUint(itemsDone, 10)
			strItemsTodo := strconv.FormatUint(itemsTodo, 10)

			s.notifyMsgProgress(recoveryPointID, map[string]string{
				"duration":          formatDuration(d),
				"percent":           formatPercent(stat.Bytes, todo.Bytes),
				"speed":             formatBytes(bps),
				"total":             fmt.Sprintf("%s/%s", formatBytes(stat.Bytes), formatBytes(todo.Bytes)),
				"pull_storage":      formatBytes(stat.Storage),
				"items":             fmt.Sprintf("%s/%s", strItemsDone, strItemsTodo),
				"erros":             strconv.FormatBool(stat.Errors),
				"eta":               formatSeconds(eta),
				"recovery_point_id": recoveryPointID,
			})
		}
	}

	p.OnDone = func(stat progress.Stat, d time.Duration, ticker bool) {
		message := fmt.Sprintf("Duration: %s, %s", d, formatBytes(todo.Storage))
		s.notifyMsgProgress(recoveryPointID, map[string]string{
			"COMPLETE DOWNLOAD": message,
		})
	}
	return p
}

func formatBytes(c uint64) string {
	b := float64(c)

	switch {
	case c > 1<<40:
		return fmt.Sprintf("%.3f TiB", b/(1<<40))
	case c > 1<<30:
		return fmt.Sprintf("%.3f GiB", b/(1<<30))
	case c > 1<<20:
		return fmt.Sprintf("%.3f MiB", b/(1<<20))
	case c > 1<<10:
		return fmt.Sprintf("%.3f KiB", b/(1<<10))
	default:
		return fmt.Sprintf("%dB", c)
	}
}

func formatPercent(numerator uint64, denominator uint64) string {
	if denominator == 0 {
		return ""
	}
	percent := 100.0 * float64(numerator) / float64(denominator)
	if percent > 100 {
		percent = 100
	}
	return fmt.Sprintf("%3.2f%%", percent)
}

func formatSeconds(sec uint64) string {
	hours := sec / 3600
	sec -= hours * 3600
	min := sec / 60
	sec -= min * 60
	if hours > 0 {
		return fmt.Sprintf("%d:%02d:%02d", hours, min, sec)
	}
	return fmt.Sprintf("%d:%02d", min, sec)
}

func formatDuration(d time.Duration) string {
	sec := uint64(d / time.Second)
	return formatSeconds(sec)
}

// Copy file (file.csv or chunk.json) backup failed to /backup_failed/<rp_id>
func copyCache(cachePath, mcID, rpID, fileName string) (string, error) {
	src := filepath.Join(cachePath, mcID, rpID, fileName)
	dst := filepath.Join(BACKUP_FAILED_PATH, mcID, rpID, fileName)
	if _, err := os.Stat(filepath.Dir(dst)); os.IsNotExist(err) {
		if err := os.MkdirAll(filepath.Dir(dst), 0700); err != nil {
			return "", err
		}
	}

	fin, err := os.Open(src)
	if err != nil {
		return "", err
	}
	defer fin.Close()

	fout, err := os.Create(dst)
	if err != nil {
		return "", err
	}
	defer fout.Close()

	_, err = io.Copy(fout, fin)

	if err != nil {
		return "", err
	}

	return dst, nil
}

// Scan list backup failed
func scanListBackupFailed() ([]string, error) {
	if _, err := os.Stat(BACKUP_FAILED_PATH); os.IsNotExist(err) {
		if err := os.MkdirAll(BACKUP_FAILED_PATH, 0700); err != nil {
			return nil, err
		}
	}

	var listBackupFailed []string

	dirEntries, err := ioutil.ReadDir(BACKUP_FAILED_PATH)
	if err != nil {
		return nil, err
	}

	for _, dir := range dirEntries {
		dirMc := filepath.Join(BACKUP_FAILED_PATH, dir.Name())
		dirMcRead, err := os.ReadDir(dirMc)
		if err != nil {
			return nil, err
		}

		for _, dirChild := range dirMcRead {
			dirRp := filepath.Join(dirMc, dirChild.Name())
			dirRpRead, err := os.ReadDir(dirRp)
			if err != nil {
				return nil, err
			}

			for _, f := range dirRpRead {
				nameFile := filepath.Join(dir.Name(), dirChild.Name(), f.Name())
				listBackupFailed = append(listBackupFailed, nameFile)
			}
		}
	}
	return listBackupFailed, nil
}

// Get size of directory on machine and send server via mqtt
func (s *Server) getDirectorySize() error {
	var size int64
	var state backupapi.UpdateState

	// Get list backup directory
	lbd, err := s.backupClient.ListBackupDirectory()
	if err != nil {
		s.logger.Error("ListBackupDirectory error", zap.Error(err))
		return err
	}

	if len(lbd.Directories) != 0 {
		for _, item := range lbd.Directories {
			err := filepath.Walk(item.Path, func(_ string, fi os.FileInfo, err error) error {
				if err != nil {
					return err
				}
				if !fi.IsDir() {
					size += fi.Size()
				}
				return nil
			})
			if err != nil {
				return err
			}

			dir := backupapi.Directories{
				ID:   item.ID,
				Size: int(size),
			}
			state.Directories = append(state.Directories, dir)
		}
		state.EventType = "agent_update_state"

		// Send msg to server via mqtt
		s.notifyMsg(state)
	}
	return nil
}

func (s *Server) schedule(timeSchedule time.Duration, index int) {
	ticker := time.NewTicker(timeSchedule)
	go func() {
		for {
			switch index {
			case 1:
				<-ticker.C
				s.logger.Sugar().Info("Check old cache directory")
				if err := cache.RemoveOldCache(maxCacheAgeDefault); err != nil {
					s.logger.Error(err.Error())
				}
			case 2:
				<-ticker.C
				s.logger.Sugar().Info("Update size of directory")
				if err := s.getDirectorySize(); err != nil {
					s.logger.Error(err.Error())
				}
			}
		}
	}()
}<|MERGE_RESOLUTION|>--- conflicted
+++ resolved
@@ -1288,11 +1288,7 @@
 	for _, itemInfo := range index.Items {
 		itemHash := ""
 		var itemSize uint64
-<<<<<<< HEAD
 		itemModifiedTime := itemInfo.ModTime.String()
-=======
-		var itemModifiedTime string
->>>>>>> 10da6bf8
 		if itemInfo.Type == "file" {
 			itemHash = itemInfo.Sha256Hash.String()
 			itemSize = itemInfo.Size
