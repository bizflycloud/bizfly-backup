package server

import (
	"context"
	"crypto/sha256"
	"encoding/csv"
	"encoding/hex"
	"encoding/json"
	"errors"
	"fmt"
	"io"
	"io/ioutil"
	"math"
	"net"
	"net/http"
	"os"
	"os/signal"
	"path/filepath"
	"runtime"
	"strconv"
	"strings"
	"sync"
	"syscall"
	"time"

	"github.com/go-chi/chi"
	"github.com/go-chi/valve"
	"github.com/inconshreveable/go-update"
	"github.com/jpillora/backoff"
	"github.com/panjf2000/ants/v2"
	"github.com/robfig/cron/v3"
	"github.com/spf13/viper"
	"go.uber.org/zap"
	"golang.org/x/mod/semver"

	"github.com/bizflycloud/bizfly-backup/pkg/backupapi"
	"github.com/bizflycloud/bizfly-backup/pkg/broker"
	"github.com/bizflycloud/bizfly-backup/pkg/cache"
	"github.com/bizflycloud/bizfly-backup/pkg/progress"
	"github.com/bizflycloud/bizfly-backup/pkg/storage_vault"
	"github.com/bizflycloud/bizfly-backup/pkg/storage_vault/s3"
)

var Version = "dev"

const (
	statusUploadFile  = "UPLOADING"
	statusComplete    = "COMPLETED"
	statusDownloading = "DOWNLOADING"
	statusFailed      = "FAILED"
)

const (
	PERCENT_PROCESS = 0.2
)

const (
	CACHE_PATH         = ".cache"
	BACKUP_FAILED_PATH = "backup_failed"
)

const (
	maxCacheAgeDefault = 24 * time.Hour * 30
)

// Server defines parameters for running BizFly Backup HTTP server.
type Server struct {
	Addr            string
	router          *chi.Mux
	b               broker.Broker
	subscribeTopics []string
	publishTopics   []string
	useUnixSock     bool
	backupClient    *backupapi.Client

	// mu guards handle broker event.
	mu                   sync.Mutex
	cronManager          *cron.Cron
	mappingToCronEntryID map[string]cron.EntryID

	// signal chan use for testing.
	testSignalCh chan os.Signal

	// Goroutines pool
	poolDir   *ants.Pool
	pool      *ants.Pool
	chunkPool *ants.Pool

	logger *zap.Logger
}

// New creates new server instance.
func New(opts ...Option) (*Server, error) {
	s := &Server{}
	for _, opt := range opts {
		if err := opt(s); err != nil {
			return nil, err
		}
	}

	s.router = chi.NewRouter()
	s.cronManager = cron.New(cron.WithParser(cron.NewParser(
		cron.Minute | cron.Hour | cron.Dom | cron.Month | cron.Dow | cron.Descriptor)))
	s.cronManager.Start()
	s.mappingToCronEntryID = make(map[string]cron.EntryID)

	if s.logger == nil {
		l, err := backupapi.WriteLog()
		if err != nil {
			return nil, err
		}
		s.logger = l
	}

	s.setupRoutes()
	s.useUnixSock = strings.HasPrefix(s.Addr, "unix://")
	s.Addr = strings.TrimPrefix(s.Addr, "unix://")

	var err error
	numGoroutine := int(float64(runtime.NumCPU()) * PERCENT_PROCESS)
	if numGoroutine <= 1 {
		numGoroutine = 2
	}
	s.poolDir, err = ants.NewPool(numGoroutine)
	if err != nil {
		s.logger.Error("err ", zap.Error(err))
		return nil, err
	}

	s.pool, err = ants.NewPool(numGoroutine)
	if err != nil {
		s.logger.Error("err ", zap.Error(err))
		return nil, err
	}
	s.chunkPool, err = ants.NewPool(numGoroutine)
	if err != nil {
		s.logger.Error("err ", zap.Error(err))
		return nil, err
	}
	return s, nil
}

func (s *Server) setupRoutes() {
	s.router.Route("/backups", func(r chi.Router) {
		r.Get("/", s.ListBackup)
		r.Post("/", s.RequestBackup)
		r.Get("/{backupID}/recovery-points", s.ListRecoveryPoints)
		r.Post("/sync", s.SyncConfig)
	})

	s.router.Route("/recovery-points", func(r chi.Router) {
		r.Post("/{recoveryPointID}/restore", s.RequestRestore)
	})

	s.router.Route("/upgrade", func(r chi.Router) {
		r.Post("/", s.UpgradeAgent)
	})
	s.router.Route("/version", func(r chi.Router) {
		r.Post("/", s.Version)
	})
}

func (s *Server) handleBrokerEvent(e broker.Event) error {
	s.mu.Lock()
	defer s.mu.Unlock()
	limitUpload := viper.GetInt("limit_upload")
	limitDownload := viper.GetInt("limit_download")
	var msg broker.Message
	if err := json.Unmarshal(e.Payload, &msg); err != nil {
		return err
	}
	s.logger.Debug("Got broker event", zap.String("event_type", msg.EventType))
	switch msg.EventType {
	case broker.BackupManual:
		limitDownload = 0
		var err error
		go func() {
			err = s.backup(msg.BackupDirectoryID, msg.PolicyID, msg.Name, limitUpload, limitDownload, backupapi.RecoveryPointTypeInitialReplica, ioutil.Discard)
		}()
		return err
	case broker.RestoreManual:
		limitUpload = 0
		var err error
		go func() {
			err = s.restore(msg.ActionId, msg.CreatedAt, msg.RestoreSessionKey, msg.RecoveryPointID, msg.DestinationDirectory, msg.StorageVaultId, limitUpload, limitDownload, ioutil.Discard)
		}()
		return err
	case broker.ConfigUpdate:
		return s.handleConfigUpdate(msg.Action, msg.BackupDirectories)
	case broker.ConfigRefresh:
		return s.handleConfigRefresh(msg.BackupDirectories)
	case broker.AgentUpgrade:
	case broker.StatusNotify:
		s.logger.Info("Got agent status", zap.String("status", msg.Status))

		// schedule check old cache directory after 1 days
		s.schedule(24*time.Hour, 1)

		// schedule update size of directory on machine after 15 minutes
		s.schedule(15*time.Minute, 2)
	default:
		s.logger.Debug("Got unknown event", zap.Any("message", msg))
	}
	return nil
}

func (s *Server) handleConfigUpdate(action string, backupDirectories []backupapi.BackupDirectoryConfig) error {
	switch action {
	case broker.ConfigUpdateActionAddPolicy,
		broker.ConfigUpdateActionUpdatePolicy,
		broker.ConfigUpdateActionActiveDirectory,
		broker.ConfigUpdateActionAddDirectory:
		s.removeFromCronManager(backupDirectories)
		s.addToCronManager(backupDirectories)
	case broker.ConfigUpdateActionDelPolicy,
		broker.ConfigUpdateActionDeactiveDirectory,
		broker.ConfigUpdateActionDelDirectory:
		s.removeFromCronManager(backupDirectories)
	default:
		return fmt.Errorf("unhandled action: %s", action)
	}
	return nil
}

func (s *Server) handleConfigRefresh(backupDirectories []backupapi.BackupDirectoryConfig) error {
	ctx := s.cronManager.Stop()
	<-ctx.Done()
	s.cronManager = cron.New()
	s.cronManager.Start()
	s.mappingToCronEntryID = make(map[string]cron.EntryID)
	s.addToCronManager(backupDirectories)
	return nil
}

func mappingID(backupDirectoryID, policyID string) string {
	return backupDirectoryID + "|" + policyID
}

func (s *Server) removeFromCronManager(bdc []backupapi.BackupDirectoryConfig) {
	for _, bd := range bdc {
		for _, policy := range bd.Policies {
			mappingID := mappingID(bd.ID, policy.ID)
			if entryID, ok := s.mappingToCronEntryID[mappingID]; ok {
				s.cronManager.Remove(entryID)
				delete(s.mappingToCronEntryID, mappingID)
			}
		}
	}
}

func (s *Server) addToCronManager(bdc []backupapi.BackupDirectoryConfig) {
	for _, bd := range bdc {
		if !bd.Activated {
			continue
		}
		for _, policy := range bd.Policies {
			directoryID := bd.ID
			policyID := policy.ID
			limitUpload := policy.LimitUpload
			if limitUpload == 0 {
				limitUpload = viper.GetInt("limit_upload")
			}
			limitDownload := 0
			entryID, err := s.cronManager.AddFunc(policy.SchedulePattern, func() {
				name := "auto-" + time.Now().Format(time.RFC3339)
				// improve when support incremental backup
				recoveryPointType := backupapi.RecoveryPointTypeInitialReplica
				if err := s.backup(directoryID, policyID, name, limitUpload, limitDownload, recoveryPointType, ioutil.Discard); err != nil {
					zapFields := []zap.Field{
						zap.Error(err),
						zap.String("service", "cron"),
						zap.String("backup_directory_id", directoryID),
						zap.String("policy_id", policyID),
					}
					s.logger.Error("failed to run backup", zapFields...)
				}
			})
			if err != nil {
				s.logger.Error("failed to add cron entry", zap.Error(err))
				continue
			}
			s.mappingToCronEntryID[mappingID(bd.ID, policy.ID)] = entryID
		}
	}
}

func (s *Server) RequestBackup(w http.ResponseWriter, r *http.Request) {
	var body struct {
		ID          string `json:"id"`
		StorageType string `json:"storage_type"`
		Name        string `json:"name"`
	}
	if err := json.NewDecoder(r.Body).Decode(&body); err != nil {
		w.WriteHeader(http.StatusBadRequest)
		_, _ = w.Write([]byte(`malformed body`))
		return

	}
	if err := s.requestBackup(body.ID, body.Name, body.StorageType); err != nil {
		return
	}
}

func (s *Server) ListBackup(w http.ResponseWriter, r *http.Request) {
	c, err := s.backupClient.GetConfig(r.Context())
	if err != nil {
		s.logger.Error("err ", zap.Error(err))
		w.WriteHeader(http.StatusInternalServerError)
		_, _ = w.Write([]byte(err.Error()))
		return
	}
	_ = json.NewEncoder(w).Encode(c)
}

func (s *Server) ListRecoveryPoints(w http.ResponseWriter, r *http.Request) {
	backupID := chi.URLParam(r, "backupID")
	rps, err := s.backupClient.ListRecoveryPoints(r.Context(), backupID)
	if err != nil {
		s.logger.Error("err ", zap.Error(err))
		w.WriteHeader(http.StatusInternalServerError)
		_, _ = w.Write([]byte(err.Error()))
		return
	}
	_ = json.NewEncoder(w).Encode(rps)
}

func (s *Server) RequestRestore(w http.ResponseWriter, r *http.Request) {
	var body struct {
		MachineID string `json:"machine_id"`
		Path      string `json:"path"`
	}

	if err := json.NewDecoder(r.Body).Decode(&body); err != nil {
		w.WriteHeader(http.StatusBadRequest)
		_, _ = w.Write([]byte(`malformed body`))
		return
	}

	body.MachineID = s.backupClient.Id

	recoveryPointID := chi.URLParam(r, "recoveryPointID")
	if err := s.requestRestore(recoveryPointID, body.MachineID, body.Path); err != nil {
		return
	}
}

func (s *Server) SyncConfig(w http.ResponseWriter, r *http.Request) {
	c, err := s.backupClient.GetConfig(r.Context())
	if err != nil {
		s.logger.Error("err ", zap.Error(err))
		w.WriteHeader(http.StatusInternalServerError)
		_, _ = w.Write([]byte(err.Error()))
		return
	}
	s.mu.Lock()
	defer s.mu.Unlock()
	if err := s.handleConfigRefresh(c.BackupDirectories); err != nil {
		w.WriteHeader(http.StatusInternalServerError)
		_, _ = w.Write([]byte(err.Error()))
	}
}

func (s *Server) Version(w http.ResponseWriter, r *http.Request) {
	_, _ = w.Write([]byte(Version))
}

func (s *Server) UpgradeAgent(w http.ResponseWriter, r *http.Request) {
	if err := s.doUpgrade(); err != nil {
		w.WriteHeader(http.StatusInternalServerError)
		_, _ = w.Write([]byte(err.Error()))
	}
}

func (s *Server) doUpgrade() error {
	//TODO: do not upgrade when there are running jobs
	if Version == "dev" {
		// Do not upgrade dev version
		return nil
	}
	lv, err := s.backupClient.LatestVersion()
	if err != nil {
		s.logger.Error("err ", zap.Error(err))
		return err
	}
	latestVer := "v" + lv.Ver
	currentVer := "v" + Version
	fields := []zap.Field{zap.String("current_version", currentVer), zap.String("latest_version", latestVer)}
	if semver.Compare(latestVer, currentVer) != 1 {
		s.logger.Warn("Current version is not less than latest version, do nothing", fields...)
		return nil
	}
	var binURL string
	switch runtime.GOOS {
	case "linux":
		binURL = lv.Linux[runtime.GOARCH]
	case "macos":
		binURL = lv.Macos[runtime.GOARCH]
	case "windows":
		binURL = lv.Windows[runtime.GOARCH]
	default:
		return errors.New("unsupported OS")
	}
	if binURL == "" {
		return errors.New("failed to get download url")
	}
	s.logger.Info("Detect new version, downloading...", fields...)
	resp, err := http.Get(binURL)
	if err != nil {
		s.logger.Error("err ", zap.Error(err))
		return err
	}
	defer resp.Body.Close()
	s.logger.Info("Finish downloading, perform upgrading...")
	_ = update.Apply(resp.Body, update.Options{})
	s.logger.Info("Upgrading done! TODO: self restart? For now, call os.Exit so service manager will restart us!")
	if s.useUnixSock {
		//	Remove socket and exit
		os.Remove(s.Addr)
	}
	os.Exit(0)
	return err
}

func (s *Server) upgradeLoop(ctx context.Context) {
	ticker := time.NewTicker(86400 * time.Second)
	defer ticker.Stop()
	s.logger.Debug("Start auto upgrade loop.")
	for {
		select {
		case <-ctx.Done():
			return
		case t := <-ticker.C:
			if err := s.doUpgrade(); err != nil {
				fields := []zap.Field{
					zap.Error(err),
					zap.Time("at", t),
				}
				s.logger.Error("Auto upgrade run", fields...)
			}
		}
	}
}

func (s *Server) subscribeBrokerLoop(ctx context.Context) {
	if len(s.subscribeTopics) == 0 {
		return
	}
	b := &backoff.Backoff{Jitter: true}
	for {
		select {
		case <-ctx.Done():
			return
		default:
		}
		if err := s.b.Connect(); err == nil {
			break
		}
		time.Sleep(b.Duration())
		continue
	}
	msg := map[string]string{"status": "ONLINE", "event_type": broker.StatusNotify}
	payload, _ := json.Marshal(msg)
	if err := s.b.Publish(s.publishTopics[0], payload); err != nil {
		s.logger.Error("failed to notify server status online", zap.Error(err))
	}
	if err := s.b.Subscribe(s.subscribeTopics, s.handleBrokerEvent); err != nil {
		s.logger.Error("Subscribe to subscribeTopics return error", zap.Error(err), zap.Strings("subscribeTopics", s.subscribeTopics))
	}
}

func (s *Server) shutdownSignalLoop(ctx context.Context, valv *valve.Valve) {
	for {
		<-time.After(1 * time.Second)

		func() {
			if err := valve.Lever(ctx).Open(); err != nil {
				s.logger.Error("failed to open valve")
				return
			}
			defer valve.Lever(ctx).Close()

			// signal control.
			select {
			case <-valve.Lever(ctx).Stop():
				s.logger.Debug("valve is closed")
				return

			case <-ctx.Done():
				s.logger.Debug("context is cancelled")
				return
			default:
			}
		}()
	}
}

func (s *Server) signalHandler(c chan os.Signal, valv *valve.Valve, srv *http.Server) {
	<-c
	// signal is a ^C, handle it
	s.logger.Info("shutting down...")

	// first valv
	if err := valv.Shutdown(20 * time.Second); err != nil {
		s.logger.Error("failed to shutdown valv")
	}

	// create context with timeout
	ctx, cancel := context.WithTimeout(context.Background(), 20*time.Second)
	defer cancel()

	// start http shutdown
	if err := srv.Shutdown(ctx); err != nil {
		s.logger.Error("failed to shutdown http server")
	}

	// verify, in worst case call cancel via defer
	select {
	case <-time.After(21 * time.Second):
		s.logger.Error("not all connections done")
	case <-ctx.Done():
	}
}

func (s *Server) Run() error {
	// Graceful valve shut-off package to manage code preemption and shutdown signaling.
	valv := valve.New()
	baseCtx := valv.Context()

	go s.subscribeBrokerLoop(baseCtx)
	go s.shutdownSignalLoop(baseCtx, valv)
	go s.upgradeLoop(baseCtx)

	srv := http.Server{Handler: chi.ServerBaseContext(baseCtx, s.router)}

	c := make(chan os.Signal, 1)
	if s.testSignalCh != nil {
		c = s.testSignalCh
	}
	signal.Notify(c, syscall.SIGTERM, syscall.SIGINT)
	go s.signalHandler(c, valv, &srv)

	if s.useUnixSock {
		unixListener, err := net.Listen("unix", s.Addr)
		if err != nil {
			s.logger.Error("err ", zap.Error(err))
			return err
		}
		return srv.Serve(unixListener)
	}

	srv.Addr = s.Addr
	return srv.ListenAndServe()
}

func (s *Server) reportUploadCompleted(w io.Writer) {
	_, _ = w.Write([]byte("Upload completed ..."))
}

func (s *Server) notifyMsg(msg interface{}) {
	payload, _ := json.Marshal(msg)
	if err := s.b.Publish(s.publishTopics[0], payload); err != nil {
		s.logger.Warn("failed to notify server", zap.Error(err), zap.Any("message", msg))
	}
}

func (s *Server) notifyMsgProgress(recoverypointID string, msg map[string]string) {
	s.logger.Sugar().Info("Progress ", msg)
	payload, _ := json.Marshal(msg)
	floatPercent, _ := strconv.ParseFloat(strings.ReplaceAll(msg["percent"], "%", ""), 64)
	percent := int(math.Ceil(floatPercent))

	if percent%5 == 0 {
		if err := s.b.Publish(s.publishTopics[1]+"/"+recoverypointID, payload); err != nil {
			s.logger.Warn("failed to notify server", zap.Error(err), zap.Any("message", msg))
		}
	}
}

func (s *Server) notifyStatusFailed(recoveryPointID, reason string) {
	s.notifyMsg(map[string]string{
		"action_id": recoveryPointID,
		"status":    statusFailed,
		"reason":    reason,
	})
}

// backup performs backup flow.
func (s *Server) backup(backupDirectoryID string, policyID string, name string, limitUpload, limitDownload int, recoveryPointType string, progressOutput io.Writer) error {
	chErr := make(chan error, 1)
	_ = s.poolDir.Submit(s.backupWorker(backupDirectoryID, policyID, name, limitUpload, limitDownload, recoveryPointType, progressOutput, chErr))
	return <-chErr
}

// requestBackup performs a request backup flow.
func (s *Server) requestBackup(backupDirectoryID string, name string, storageType string) error {
	if err := s.backupClient.RequestBackupDirectory(backupDirectoryID, &backupapi.CreateManualBackupRequest{
		Action:      "backup_manual",
		StorageType: storageType,
		Name:        name,
	}); err != nil {
		return err
	}
	return nil
}

func (s *Server) reportStartDownload(w io.Writer) {
	_, _ = w.Write([]byte("Start downloading ..."))
}

func (s *Server) reportRestoreCompleted(w io.Writer) {
	_, _ = w.Write([]byte("Restore completed."))
}

func (s *Server) restore(actionID string, createdAt string, restoreSessionKey string, recoveryPointID string, destDir string, storageVaultID string, limitUpload, limitDownload int, progressOutput io.Writer) error {
	// Get storage volume
	restoreKey := &backupapi.AuthRestore{
		RecoveryPointID:   recoveryPointID,
		ActionID:          actionID,
		CreatedAt:         createdAt,
		RestoreSessionKey: restoreSessionKey,
	}

	vault, err := s.backupClient.GetCredentialStorageVault(storageVaultID, actionID, restoreKey)
	if err != nil {
		s.logger.Error("Get credential storage vault error", zap.Error(err))
		return err
	}
<<<<<<< HEAD

	storageVault, _ := NewStorageVault(*vault, actionID, limitUpload, limitDownload)
=======
	storageVault, _ := s.NewStorageVault(*vault, actionID)
>>>>>>> 0589e94e

	rp, err := s.backupClient.GetRecoveryPointInfo(recoveryPointID)
	if err != nil {
		s.logger.Error("Error get recoveryPointInfo", zap.Error(err))
		return err
	}

	_, err = os.Stat(filepath.Join(CACHE_PATH, recoveryPointID, "index.json"))
	if err != nil {
		if os.IsNotExist(err) {
			buf, err := storageVault.GetObject(filepath.Join(recoveryPointID, "index.json"))
			if err == nil {
				_ = os.MkdirAll(filepath.Join(CACHE_PATH, recoveryPointID), 0700)
				if err := ioutil.WriteFile(filepath.Join(CACHE_PATH, recoveryPointID, "index.json"), buf, 0644); err != nil {
					s.logger.Error("Error writing index file", zap.Error(err))
					return err
				}
			} else {
				s.logger.Error("Error downloading index from storage", zap.Error(err))
				return err
			}
		} else {
			s.logger.Error("Error stat index file", zap.Error(err))
			return err
		}
	}

	index := cache.Index{}

	buf, err := ioutil.ReadFile(filepath.Join(CACHE_PATH, recoveryPointID, "index.json"))
	if err != nil {
		s.logger.Error("Error read index file", zap.Error(err))
		return err
	} else {
		_ = json.Unmarshal([]byte(buf), &index)
	}

	hash := sha256.Sum256(buf)
	if hex.EncodeToString(hash[:]) != rp.IndexHash {
		s.logger.Error("index.json is corrupted", zap.Error(err))
		return err
	}

	s.notifyMsg(map[string]string{
		"action_id": actionID,
		"status":    statusDownloading,
	})

	s.reportStartDownload(progressOutput)

	progressScan := s.newProgressScanDir(recoveryPointID)
	itemTodo, err := WalkerItem(&index, progressScan)
	if err != nil {
		s.notifyStatusFailed(rp.ID, err.Error())
		return err
	}
	progressRestore := s.newDownloadProgress(recoveryPointID, itemTodo)

	if err := s.backupClient.RestoreDirectory(index, filepath.Clean(destDir), storageVault, restoreKey, progressRestore); err != nil {
		s.logger.Error("failed to download file", zap.Error(err))
		s.notifyStatusFailed(actionID, err.Error())
		progressRestore.Done()
		return err
	}

	s.reportRestoreCompleted(progressOutput)
	progressRestore.Done()
	s.notifyMsg(map[string]string{
		"action_id": actionID,
		"status":    statusComplete,
	})
	return nil
}

// requestRestore performs a request restore flow.
func (s *Server) requestRestore(recoveryPointID string, machineID string, path string) error {
	if err := s.backupClient.RequestRestore(recoveryPointID, &backupapi.CreateRestoreRequest{
		MachineID: machineID,
		Path:      path,
	}); err != nil {
		return err
	}
	return nil
}

<<<<<<< HEAD
func NewStorageVault(storageVault backupapi.StorageVault, actionID string, limitUpload, limitDownload int) (storage_vault.StorageVault, error) {
	switch storageVault.StorageVaultType {
	case "S3":
		return s3.NewS3Default(storageVault, actionID, limitUpload, limitDownload), nil
=======
func (s *Server) NewStorageVault(storageVault backupapi.StorageVault, actionID string) (storage_vault.StorageVault, error) {
	switch storageVault.StorageVaultType {
	case "S3":
		newS3Default, err := s3.NewS3Default(storageVault, actionID, s.backupClient)
		if err != nil {
			return nil, err
		}
		return newS3Default, nil
>>>>>>> 0589e94e
	default:
		return nil, fmt.Errorf(fmt.Sprintf("storage vault type not supported %s", storageVault.StorageVaultType))
	}
}

func WalkerItem(index *cache.Index, p *progress.Progress) (progress.Stat, error) {
	p.Start()
	defer p.Done()

	var st progress.Stat
	for _, itemInfo := range index.Items {
		s := progress.Stat{
			Items: 1,
			Bytes: uint64(itemInfo.Size),
		}
		p.Report(s)
		st.Add(s)
	}
	return st, nil
}

func WalkerDir(dir string, index *cache.Index, p *progress.Progress) (progress.Stat, int64, error) {
	p.Start()
	defer p.Done()

	var st progress.Stat
	err := filepath.Walk(dir, func(path string, fi os.FileInfo, err error) error {
		if err != nil {
			return err
		}

		s := progress.Stat{
			Items: 1,
			Bytes: uint64(fi.Size()),
		}

		node, err := cache.NodeFromFileInfo(dir, path, fi)
		if err != nil {
			return err
		}
		index.Items[path] = node

		if !fi.IsDir() {
			index.TotalFiles++
		}

		p.Report(s)
		st.Add(s)
		return nil
	})
	if err != nil {
		return progress.Stat{}, 0, err
	}
	return st, index.TotalFiles, nil
}

type backupJob func()

func (s *Server) uploadFileWorker(ctx context.Context, itemInfo *cache.Node, latestInfo *cache.Node, cacheWriter *cache.Repository, chunks *cache.Chunk, storageVault storage_vault.StorageVault,
	wg *sync.WaitGroup, size *uint64, errCh *error, p *progress.Progress) backupJob {
	return func() {
		defer wg.Done()
		select {
		case <-ctx.Done():
			return
		default:
			p.Start()
			ctx, cancel := context.WithCancel(ctx)
			defer cancel()
			storageSize, err := s.backupClient.UploadFile(ctx, s.chunkPool, latestInfo, itemInfo, cacheWriter, chunks, storageVault, p)
			if err != nil {
				s.logger.Error("uploadFileWorker error", zap.Error(err))
				*errCh = err
				cancel()
				return
			}

			*size += storageSize
		}
	}
}

func (s *Server) backupWorker(backupDirectoryID string, policyID string, name string, limitUpload, limitDownload int, recoveryPointType string, progressOutput io.Writer, errCh chan<- error) backupJob {
	return func() {
		s.logger.Info("Backup directory ID: ", zap.String("backupDirectoryID", backupDirectoryID), zap.String("policyID", policyID), zap.String("name", name), zap.String("recoveryPointType", recoveryPointType))

		ctx := context.Background()
		// Get BackupDirectory
		bd, err := s.backupClient.GetBackupDirectory(backupDirectoryID)
		if err != nil {
			s.logger.Error("GetBackupDirectory error", zap.Error(err))
			errCh <- err
			return
		}

		// Create recovery point
		rp, err := s.backupClient.CreateRecoveryPoint(ctx, backupDirectoryID, &backupapi.CreateRecoveryPointRequest{
			PolicyID:          policyID,
			Name:              name,
			RecoveryPointType: recoveryPointType,
		})
		if err != nil {
			s.logger.Error("CreateRecoveryPoint error", zap.Error(err))
			errCh <- err
			return
		}

		// Get latest recovery point
		lrp, err := s.backupClient.GetLatestRecoveryPointID(backupDirectoryID)
		if err != nil {
			s.notifyStatusFailed(rp.ID, err.Error())
			s.logger.Error("GetLatestRecoveryPointID error", zap.Error(err))
			errCh <- err
			return
		}

		// Get storage vault
<<<<<<< HEAD
		storageVault, err := NewStorageVault(*rp.StorageVault, rp.ID, limitUpload, limitDownload)
=======
		storageVault, err := s.NewStorageVault(*rp.StorageVault, rp.ID)
>>>>>>> 0589e94e
		if err != nil {
			s.logger.Error("NewStorageVault error", zap.Error(err))
			errCh <- err
			return
		}

		// Scan list backup failed
		s.logger.Sugar().Info("Scan list backup failed")
		listBackupFailed, errScanListBackupFailed := scanListBackupFailed()
		if errScanListBackupFailed != nil {
			s.logger.Error("Err scan list backup failed", zap.Error(errScanListBackupFailed))
			errCh <- errScanListBackupFailed
			return
		}

		if listBackupFailed != nil {
			// Upload list backup failed to storage
			s.logger.Sugar().Info("Upload list backup failed to storage")
			errUploadListBackupFailed := s.uploadListBackupFailed(listBackupFailed, storageVault)
			if errUploadListBackupFailed != nil {
				errCh <- errUploadListBackupFailed
				return
			}
		}

		s.notifyMsg(map[string]string{
			"action_id": rp.ID,
			"status":    statusUploadFile,
		})
		rpID := rp.RecoveryPoint.ID
		progressScan := s.newProgressScanDir(rpID)

		index := cache.NewIndex(bd.ID, rp.RecoveryPoint.ID)
		chunks := cache.NewChunk(bd.ID, rp.RecoveryPoint.ID)
		itemTodo, totalFiles, err := WalkerDir(bd.Path, index, progressScan)
		if err != nil {
			s.notifyStatusFailed(rp.ID, err.Error())
			s.logger.Error("WalkerDir error", zap.Error(err))
			errCh <- err
			return
		}
		cacheWriter, err := cache.NewRepository(".cache", rp.RecoveryPoint.ID)
		if err != nil {
			errCh <- err
			return
		}

		if lrp != nil {
			// Store index
			errStoreIndexs := s.storeIndexs(lrp, storageVault)
			if errStoreIndexs != nil {
				s.notifyStatusFailed(rp.ID, errStoreIndexs.Error())
				errCh <- errStoreIndexs
				return
			}
		}

		latestIndex := cache.Index{}
		if lrp != nil {
			buf, err := ioutil.ReadFile(filepath.Join(CACHE_PATH, lrp.ID, "index.json"))
			if err != nil {
				lrp = nil
			} else {
				_ = json.Unmarshal([]byte(buf), &latestIndex)
			}
		}

		var storageSize uint64
		var errFileWorker error
		progressUpload := s.newUploadProgress(rpID, itemTodo)
		ctx, cancel := context.WithCancel(ctx)
		defer cancel()
		var wg sync.WaitGroup
		for _, itemInfo := range index.Items {
			if errFileWorker != nil {
				s.logger.Error("uploadFileWorker error", zap.Error(errFileWorker))
				err = errFileWorker
				cancel()
				break
			}
			progressUpload.Start()
			st := progress.Stat{}
			st.Items = 1
			progressUpload.Report(st)

			if itemInfo.Type == "file" {
				lastInfo := latestIndex.Items[itemInfo.AbsolutePath]
				wg.Add(1)
				_ = s.pool.Submit(s.uploadFileWorker(ctx, itemInfo, lastInfo, cacheWriter, chunks, storageVault, &wg, &storageSize, &errFileWorker, progressUpload))
			}
		}
		wg.Wait()

		// Save chunks
		errSaveChunks := s.backupClient.SaveChunks(cacheWriter, chunks)
		if errSaveChunks != nil {
			s.notifyStatusFailed(rp.ID, errSaveChunks.Error())
			errCh <- errSaveChunks
			return
		}

		// Store files
		errWriterCSV := s.storeFiles(rp.RecoveryPoint.ID, index, storageVault)
		if errWriterCSV != nil {
			s.notifyStatusFailed(rp.ID, errWriterCSV.Error())
			errCh <- errWriterCSV
			return
		}

		var chunkFailedPath, fileFailedPath string
		var errCopyChunk, errCopyFile error
		if errFileWorker != nil {
			// Copy chunk.json backup failed to /backup_failed/<rp_id>/chunk.json
			s.logger.Sugar().Info("Copy chunk.json backup failed to /backup_failed/<rp_id>/chunk.json")
			chunkFailedPath, errCopyChunk = copyCache(rp.RecoveryPoint.ID, "chunk.json")
			if errCopyChunk != nil {
				errCh <- errCopyChunk
				return
			}

			// Copy file.csv backup failed to /backup_failed/<rp_id>/file.csv
			s.logger.Sugar().Info("Copy file.csv backup failed to /backup_failed/<rp_id>/file.csv")
			fileFailedPath, errCopyFile = copyCache(rp.RecoveryPoint.ID, "file.csv")
			if errCopyFile != nil {
				errCh <- errCopyFile
				return
			}
		}

		// Put chunks
		errPutChunks := s.putChunks(rp.RecoveryPoint.ID, chunkFailedPath, storageVault)
		if errPutChunks != nil {
			s.notifyStatusFailed(rp.ID, errPutChunks.Error())
			errCh <- errPutChunks
			return
		}

		// Put file.csv
		errPutFiles := s.putFiles(rp.RecoveryPoint.ID, fileFailedPath, storageVault)
		if errPutFiles != nil {
			s.notifyStatusFailed(rp.ID, errPutFiles.Error())
			errCh <- errPutFiles
			return
		}

		if chunkFailedPath != "" || fileFailedPath != "" {
			errRemove := os.RemoveAll(BACKUP_FAILED_PATH)
			if errRemove != nil {
				errCh <- errRemove
				return
			}
		}

		if errFileWorker != nil {
			if err != nil {
				s.notifyStatusFailed(rp.ID, err.Error())
			} else {
				s.notifyStatusFailed(rp.ID, errFileWorker.Error())
			}
			s.logger.Error("Error uploadFileWorker error", zap.Error(errFileWorker))
			progressUpload.Done()
			errCh <- errFileWorker
			return
		}

		// Save Indexs
		err = cacheWriter.SaveIndex(index)
		if err != nil {
			s.notifyStatusFailed(rp.ID, err.Error())
			errCh <- err
			return
		}

		// Put indexs
		indexHash, errPutIndexs := s.putIndexs(storageVault, latestIndex, rp.RecoveryPoint.ID)
		if errPutIndexs != nil {
			s.notifyStatusFailed(rp.ID, errPutIndexs.Error())
			errCh <- errPutIndexs
			return
		}
		if lrp != nil {
			err := os.RemoveAll(filepath.Join(CACHE_PATH, lrp.ID))
			if err != nil {
				errCh <- err
				return
			}
		}

		s.reportUploadCompleted(progressOutput)
		progressUpload.Done()
		s.notifyMsg(map[string]string{
			"action_id":    rp.ID,
			"status":       statusComplete,
			"index_hash":   indexHash,
			"storage_size": strconv.FormatUint(storageSize, 10),
			"total":        strconv.FormatUint(itemTodo.Bytes, 10),
			"total_files":  strconv.Itoa(int(totalFiles)),
		})

		errCh <- nil
	}
}

func (s *Server) storeIndexs(lrp *backupapi.RecoveryPointResponse, storageVault storage_vault.StorageVault) error {
	_, err := os.Stat(filepath.Join(CACHE_PATH, lrp.ID, "index.json"))
	if err != nil {
		if os.IsNotExist(err) {
			buf, err := storageVault.GetObject(filepath.Join(lrp.ID, "index.json"))
			if err == nil {
				_ = os.MkdirAll(filepath.Join(CACHE_PATH, lrp.ID), 0700)
				if err := ioutil.WriteFile(filepath.Join(CACHE_PATH, lrp.ID, "index.json"), buf, 0644); err != nil {
					return err
				}
			} else {
				lrp = nil
			}
		} else {
			return err
		}
	} else {
		buf, err := ioutil.ReadFile(filepath.Join(CACHE_PATH, lrp.ID, "index.json"))
		if err != nil {
			return err
		}
		hash := sha256.Sum256(buf)
		if hex.EncodeToString(hash[:]) != lrp.IndexHash {
			lrp = nil
		}
	}
	return nil
}

func (s *Server) putIndexs(storageVault storage_vault.StorageVault, latestIndex cache.Index, rpID string) (string, error) {
	buf, err := ioutil.ReadFile(filepath.Join(".cache", rpID, "index.json"))
	if err != nil {
		s.logger.Error("Read indexs error", zap.Error(err))
		return "", err
	}
	err = storageVault.PutObject(filepath.Join(rpID, "index.json"), buf)
	if err != nil {
		s.logger.Error("Put indexs to storage error", zap.Error(err))
		os.RemoveAll(filepath.Join(CACHE_PATH, rpID))
		return "", err
	}
	hash := sha256.Sum256(buf)
	indexHash := hex.EncodeToString(hash[:])

	return indexHash, nil
}

func (s *Server) putChunks(rpID, chunkPath string, storageVault storage_vault.StorageVault) error {
	if chunkPath == "" {
		chunkPath = filepath.Join(CACHE_PATH, rpID, "chunk.json")
	} else {
		chunkPath = filepath.Join(BACKUP_FAILED_PATH, rpID, "chunk.json")
	}
	buf, err := ioutil.ReadFile(chunkPath)
	if err != nil {
		s.logger.Error("Read chunk.json error", zap.Error(err))
		return err
	}
	err = storageVault.PutObject(filepath.Join(rpID, "chunk.json"), buf)
	if err != nil {
		s.logger.Error("Put chunk.json to storage error", zap.Error(err))
		return err
	}
	return nil
}

// Upload list backup failed to storage
func (s *Server) uploadListBackupFailed(listBackupFailed []string, storageVault storage_vault.StorageVault) error {
	for _, fileFailed := range listBackupFailed {
		buf, err := ioutil.ReadFile(filepath.Join(BACKUP_FAILED_PATH, fileFailed))
		if err != nil {
			s.logger.Error("Read file error ", zap.Error(err))
			return err
		}
		err = storageVault.PutObject(fileFailed, buf)
		if err != nil {
			s.logger.Error("Put file to storage error ", zap.Error(err))
			return err
		}
	}
	errRemove := os.RemoveAll(BACKUP_FAILED_PATH)
	if errRemove != nil {
		return errRemove
	}
	return nil
}

func (s *Server) storeFiles(rpID string, index *cache.Index, storageVault storage_vault.StorageVault) error {
	if _, err := os.Stat(filepath.Dir(filepath.Join(CACHE_PATH, rpID, "file.csv"))); os.IsNotExist(err) {
		if err := os.MkdirAll(filepath.Dir(filepath.Join(CACHE_PATH, rpID, "file.csv")), 0700); err != nil {
			s.logger.Error("Err make dir dir file.csv", zap.Error(err))
			return err
		}
	}
	file, err := os.Create(filepath.Join(CACHE_PATH, rpID, "file.csv"))
	if err != nil {
		s.logger.Error("Err Create file.csv", zap.Error(err))
		return err
	}
	defer file.Close()
	writerCSV := csv.NewWriter(file)
	defer writerCSV.Flush()
	for _, itemInfo := range index.Items {
		if itemInfo.Type == "file" {
			err := writerCSV.Write([]string{itemInfo.Name, itemInfo.Sha256Hash.String(), itemInfo.AbsolutePath})
			if err != nil {
				s.logger.Error("Err writer file.csv", zap.Error(err))
				return err
			}
		}
	}
	return nil
}

func (s *Server) putFiles(rpID string, filePath string, storageVault storage_vault.StorageVault) error {
	if filePath == "" {
		filePath = filepath.Join(CACHE_PATH, rpID, "file.csv")
	} else {
		filePath = filepath.Join(BACKUP_FAILED_PATH, rpID, "file.csv")
	}
	buf, err := ioutil.ReadFile(filePath)
	if err != nil {
		s.logger.Error("Read file.csv error", zap.Error(err))
		return err
	}
	err = storageVault.PutObject(filepath.Join(rpID, "file.csv"), buf)
	if err != nil {
		s.logger.Error("Put file.csv error", zap.Error(err))
		return err
	}
	return nil
}

func (s *Server) newProgressScanDir(recoverypointID string) *progress.Progress {
	p := progress.NewProgress(time.Second)
	p.OnUpdate = func(stat progress.Stat, d time.Duration, ticker bool) {
		s.notifyMsgProgress(recoverypointID, map[string]string{
			"STATISTIC": stat.String(),
		})
	}
	p.OnDone = func(stat progress.Stat, d time.Duration, ticker bool) {
		s.notifyMsgProgress(recoverypointID, map[string]string{
			"SCANNED": stat.String(),
		})
	}
	return p
}

func (s *Server) newUploadProgress(recoveryPointID string, todo progress.Stat) *progress.Progress {
	p := progress.NewProgress(time.Second * 2)

	var bps, eta uint64
	itemsTodo := todo.Items

	p.OnUpdate = func(stat progress.Stat, d time.Duration, ticker bool) {
		sec := uint64(d / time.Second)

		if todo.Bytes > 0 && sec > 0 && ticker {
			bps = stat.Bytes / sec
			if stat.Bytes >= todo.Bytes {
				eta = 0
			} else if bps > 0 {
				eta = (todo.Bytes - stat.Bytes) / bps
			}
		}

		if ticker {
			itemsDone := stat.Items
			strItemsDone := strconv.FormatUint(itemsDone, 10)
			strItemsTodo := strconv.FormatUint(itemsTodo, 10)

			s.notifyMsgProgress(recoveryPointID, map[string]string{
				"duration":     formatDuration(d),
				"percent":      formatPercent(stat.Bytes, todo.Bytes),
				"speed":        formatBytes(bps),
				"total":        fmt.Sprintf("%s/%s", formatBytes(stat.Bytes), formatBytes(todo.Bytes)),
				"push_storage": formatBytes(stat.Storage),
				"items":        fmt.Sprintf("%s/%s", strItemsDone, strItemsTodo),
				"erros":        strconv.FormatBool(stat.Errors),
				"eta":          formatSeconds(eta),
			})
		}
	}

	p.OnDone = func(stat progress.Stat, d time.Duration, ticker bool) {
		message := fmt.Sprintf("Duration: %s, %s", d, formatBytes(todo.Storage))
		s.notifyMsgProgress(recoveryPointID, map[string]string{
			"COMPLETE UPLOAD": message,
		})
	}
	return p
}

func (s *Server) newDownloadProgress(recoveryPointID string, todo progress.Stat) *progress.Progress {
	p := progress.NewProgress(time.Second * 2)

	var bps, eta uint64
	itemsTodo := todo.Items

	p.OnUpdate = func(stat progress.Stat, d time.Duration, ticker bool) {
		sec := uint64(d / time.Second)

		if todo.Bytes > 0 && sec > 0 && ticker {
			bps = stat.Bytes / sec
			if stat.Bytes >= todo.Bytes {
				eta = 0
			} else if bps > 0 {
				eta = (todo.Bytes - stat.Bytes) / bps
			}
		}

		if ticker {
			itemsDone := stat.Items
			strItemsDone := strconv.FormatUint(itemsDone, 10)
			strItemsTodo := strconv.FormatUint(itemsTodo, 10)

			s.notifyMsgProgress(recoveryPointID, map[string]string{
				"duration":     formatDuration(d),
				"percent":      formatPercent(stat.Bytes, todo.Bytes),
				"speed":        formatBytes(bps),
				"total":        fmt.Sprintf("%s/%s", formatBytes(stat.Bytes), formatBytes(todo.Bytes)),
				"pull_storage": formatBytes(stat.Storage),
				"items":        fmt.Sprintf("%s/%s", strItemsDone, strItemsTodo),
				"erros":        strconv.FormatBool(stat.Errors),
				"eta":          formatSeconds(eta),
			})
		}
	}

	p.OnDone = func(stat progress.Stat, d time.Duration, ticker bool) {
		message := fmt.Sprintf("Duration: %s, %s", d, formatBytes(todo.Storage))
		s.notifyMsgProgress(recoveryPointID, map[string]string{
			"COMPLETE DOWNLOAD": message,
		})
	}
	return p
}

func formatBytes(c uint64) string {
	b := float64(c)

	switch {
	case c > 1<<40:
		return fmt.Sprintf("%.3f TiB", b/(1<<40))
	case c > 1<<30:
		return fmt.Sprintf("%.3f GiB", b/(1<<30))
	case c > 1<<20:
		return fmt.Sprintf("%.3f MiB", b/(1<<20))
	case c > 1<<10:
		return fmt.Sprintf("%.3f KiB", b/(1<<10))
	default:
		return fmt.Sprintf("%dB", c)
	}
}

func formatPercent(numerator uint64, denominator uint64) string {
	if denominator == 0 {
		return ""
	}
	percent := 100.0 * float64(numerator) / float64(denominator)
	if percent > 100 {
		percent = 100
	}
	return fmt.Sprintf("%3.2f%%", percent)
}

func formatSeconds(sec uint64) string {
	hours := sec / 3600
	sec -= hours * 3600
	min := sec / 60
	sec -= min * 60
	if hours > 0 {
		return fmt.Sprintf("%d:%02d:%02d", hours, min, sec)
	}
	return fmt.Sprintf("%d:%02d", min, sec)
}

func formatDuration(d time.Duration) string {
	sec := uint64(d / time.Second)
	return formatSeconds(sec)
}

// Copy file (file.csv or chunk.json) backup failed to /backup_failed/<rp_id>
func copyCache(rpID, fileName string) (string, error) {
	src := filepath.Join(CACHE_PATH, rpID, fileName)
	dst := filepath.Join(BACKUP_FAILED_PATH, rpID, fileName)
	if _, err := os.Stat(filepath.Dir(dst)); os.IsNotExist(err) {
		if err := os.MkdirAll(filepath.Dir(dst), 0700); err != nil {
			return "", err
		}
	}

	fin, err := os.Open(src)
	if err != nil {
		return "", err
	}
	defer fin.Close()

	fout, err := os.Create(dst)
	if err != nil {
		return "", err
	}
	defer fout.Close()

	_, err = io.Copy(fout, fin)

	if err != nil {
		return "", err
	}

	return dst, nil
}

// Scan list backup failed
func scanListBackupFailed() ([]string, error) {
	if _, err := os.Stat(BACKUP_FAILED_PATH); os.IsNotExist(err) {
		if err := os.MkdirAll(BACKUP_FAILED_PATH, 0700); err != nil {
			return nil, err
		}
	}
	var listBackupFailed []string
	dirEntries, err := ioutil.ReadDir(BACKUP_FAILED_PATH)
	if err != nil {
		return nil, err
	}
	for _, file := range dirEntries {
		dirRP := filepath.Join(BACKUP_FAILED_PATH, file.Name())
		fi, err := os.ReadDir(dirRP)
		if err != nil {
			return nil, err
		}
		for _, f := range fi {
			nameFile := filepath.Join(file.Name(), f.Name())
			listBackupFailed = append(listBackupFailed, nameFile)
		}
	}
	return listBackupFailed, nil
}

// Get size of directory on machine and send server via mqtt
func (s *Server) getDirectorySize() error {
	var size int64
	var state backupapi.UpdateState

	// Get list backup directory
	lbd, err := s.backupClient.ListBackupDirectory()
	if err != nil {
		s.logger.Error("ListBackupDirectory error", zap.Error(err))
		return err
	}

	if len(lbd.Directories) != 0 {
		for _, item := range lbd.Directories {
			err := filepath.Walk(item.Path, func(_ string, fi os.FileInfo, err error) error {
				if err != nil {
					return err
				}
				if !fi.IsDir() {
					size += fi.Size()
				}
				return nil
			})
			if err != nil {
				return err
			}

			dir := backupapi.Directories{
				ID:   item.ID,
				Size: int(size),
			}
			state.Directories = append(state.Directories, dir)
		}
		state.EventType = "agent_update_state"

		// Send msg to server via mqtt
		s.notifyMsg(state)
	}
	return nil
}

func (s *Server) schedule(timeSchedule time.Duration, index int) {
	ticker := time.NewTicker(timeSchedule)
	go func() {
		for {
			switch index {
			case 1:
				<-ticker.C
				s.logger.Sugar().Info("Check old cache directory")
				if err := cache.RemoveOldCache(maxCacheAgeDefault); err != nil {
					s.logger.Error(err.Error())
				}
			case 2:
				<-ticker.C
				s.logger.Sugar().Info("Update size of directory")
				if err := s.getDirectorySize(); err != nil {
					s.logger.Error(err.Error())
				}
			}
		}
	}()
}<|MERGE_RESOLUTION|>--- conflicted
+++ resolved
@@ -625,12 +625,8 @@
 		s.logger.Error("Get credential storage vault error", zap.Error(err))
 		return err
 	}
-<<<<<<< HEAD
-
-	storageVault, _ := NewStorageVault(*vault, actionID, limitUpload, limitDownload)
-=======
-	storageVault, _ := s.NewStorageVault(*vault, actionID)
->>>>>>> 0589e94e
+
+	storageVault, _ := s.NewStorageVault(*vault, actionID, limitUpload, limitDownload)
 
 	rp, err := s.backupClient.GetRecoveryPointInfo(recoveryPointID)
 	if err != nil {
@@ -716,21 +712,14 @@
 	return nil
 }
 
-<<<<<<< HEAD
-func NewStorageVault(storageVault backupapi.StorageVault, actionID string, limitUpload, limitDownload int) (storage_vault.StorageVault, error) {
+func (s *Server) NewStorageVault(storageVault backupapi.StorageVault, actionID string, limitUpload, limitDownload int) (storage_vault.StorageVault, error) {
 	switch storageVault.StorageVaultType {
 	case "S3":
-		return s3.NewS3Default(storageVault, actionID, limitUpload, limitDownload), nil
-=======
-func (s *Server) NewStorageVault(storageVault backupapi.StorageVault, actionID string) (storage_vault.StorageVault, error) {
-	switch storageVault.StorageVaultType {
-	case "S3":
-		newS3Default, err := s3.NewS3Default(storageVault, actionID, s.backupClient)
+		newS3Default, err := s3.NewS3Default(storageVault, actionID, limitUpload, limitDownload, s.backupClient)
 		if err != nil {
 			return nil, err
 		}
 		return newS3Default, nil
->>>>>>> 0589e94e
 	default:
 		return nil, fmt.Errorf(fmt.Sprintf("storage vault type not supported %s", storageVault.StorageVaultType))
 	}
@@ -848,11 +837,7 @@
 		}
 
 		// Get storage vault
-<<<<<<< HEAD
-		storageVault, err := NewStorageVault(*rp.StorageVault, rp.ID, limitUpload, limitDownload)
-=======
-		storageVault, err := s.NewStorageVault(*rp.StorageVault, rp.ID)
->>>>>>> 0589e94e
+		storageVault, err := s.NewStorageVault(*rp.StorageVault, rp.ID, limitUpload, limitDownload)
 		if err != nil {
 			s.logger.Error("NewStorageVault error", zap.Error(err))
 			errCh <- err
